(ns integration.outline-test
  (:require [clojure.test :refer :all]
            [service.log :as log]
            [dynamo.graph :as g]
            [support.test-support :refer [with-clean-system]]
            [editor.app-view :as app-view]
            [editor.defold-project :as project]
            [editor.outline :as outline]
            [integration.test-util :as test-util]))

(defn- outline
  ([node]
    (outline node []))
  ([node path]
    (loop [outline (g/node-value node :node-outline)
           path path]
      (if-let [segment (first path)]
        (recur (get (vec (:children outline)) segment) (rest path))
        outline))))

(def ^:private ^:dynamic *clipboard* nil)
(def ^:private ^:dynamic *dragboard* nil)
(def ^:private ^:dynamic *drag-source-iterators* nil)

(defrecord TestItemIterator [root-node path]
  outline/ItemIterator
  (value [this] (outline root-node path))
  (parent [this] (when (not (empty? path))
                   (TestItemIterator. root-node (butlast path)))))

(defn- ->iterator [root-node path]
  (TestItemIterator. root-node path))

(defn- delete? [node path]
  (outline/delete? [(->iterator node path)]))

(defn- delete! [node path]
  (when (delete? node path)
    (g/delete-node! (g/override-root (:node-id (outline node path))))))

(defn- copy! [node path]
  (let [data (outline/copy [(->iterator node path)])]
    (alter-var-root #'*clipboard* (constantly data))))

(defn- cut? [node & paths]
  (outline/cut? (mapv #(->iterator node %) paths)))

(defn- cut! [node & paths]
  (let [data (outline/cut! (mapv #(->iterator node %) paths))]
    (alter-var-root #'*clipboard* (constantly data))))

(defn- paste!
  ([project app-view node]
    (paste! project app-view node []))
  ([project app-view node path]
    (let [it (->iterator node path)]
      (assert (outline/paste? (project/graph project) it *clipboard*))
      (outline/paste! (project/graph project) it *clipboard* (partial app-view/select app-view)))))

(defn- copy-paste! [project app-view node path]
  (copy! node path)
  (paste! project app-view node (butlast path)))

(defn- drag? [node path]
  (outline/drag? (g/node-id->graph-id node) [(->iterator node path)]))

(defn- drag! [node path]
  (let [src-item-iterators [(->iterator node path)]
        data (outline/copy src-item-iterators)]
    (alter-var-root #'*dragboard* (constantly data))
    (alter-var-root #'*drag-source-iterators* (constantly src-item-iterators))))

(defn- drop!
  ([project app-view node]
    (drop! project app-view node []))
  ([project app-view node path]
    (outline/drop! (project/graph project) *drag-source-iterators* (->iterator node path) *dragboard* (partial app-view/select app-view))))

(defn- drop?
  ([project node]
    (drop? project node []))
  ([project node path]
    (outline/drop? (project/graph project) *drag-source-iterators* (->iterator node path) *dragboard*)))

(defn- child-count
  ([node]
    (child-count node []))
  ([node path]
   (count (:children (outline node path)))))

(defn- outline-seq [root]
  (tree-seq :children :children (g/node-value root :node-outline)))

(defn- outline-labeled
  [root label]
  (first (filter #(= label (:label %)) (outline-seq root))))

(defn- label [root path]
  (:label (test-util/outline root path)))

(deftest copy-paste-ref-component
  (test-util/with-loaded-project
    (let [root (test-util/resource-node project "/logic/main.go")]
      (is (= 5 (child-count root)))
      (copy-paste! project app-view root [0])
      (is (= 6 (child-count root))))))

(deftest copy-paste-double-embed
  (test-util/with-loaded-project
    (let [root (test-util/resource-node project "/collection/embedded_embedded_sounds.collection")]
      ; 2 go instance
      (is (= 2 (child-count root)))
      (copy! root [0])
      (paste! project app-view root)
      ; 3 go instances
      (is (= 3 (child-count root))))))

(deftest copy-paste-component-onto-go-instance
  (test-util/with-loaded-project
    (let [root (test-util/resource-node project "/collection/embedded_embedded_sounds.collection")]
      ; 1 comp instance
      (is (= 1 (child-count root [0])))
      (copy! root [0 0])
      (paste! project app-view root [0])
      ; 2 comp instances
      (is (= 2 (child-count root [0]))))))

(deftest copy-paste-game-object
  (test-util/with-loaded-project
    (let [root (test-util/resource-node project "/logic/atlas_sprite.go")]
      ; 1 comp instance
      (is (= 1 (child-count root)))
      (copy! root [0])
      (paste! project app-view root)
      ; 2 comp instances
      (is (= 2 (child-count root)))
      (is (contains? (outline root [1]) :icon))
      (cut! root [0])
      ; 1 comp instances
      (is (= 1 (child-count root))))))

(deftest delete-component
  (with-clean-system
    (let [[workspace project app-view] (test-util/setup! world)
          root (test-util/resource-node project "/logic/atlas_sprite.go")]
      ; 1 comp instance
      (is (= 1 (child-count root)))
      (delete! root [0])
      (is (= 0 (child-count root))))))

(deftest copy-paste-collection
  (test-util/with-loaded-project
    (let [root (test-util/resource-node project "/logic/atlas_sprite.collection")]
      ; * Collection
      ;   * main (ref-game-object)
      ;     * sprite (component)
      ; 1 go instance
      (is (= 1 (child-count root)))
      ; 1 sprite comp
      (is (= 1 (child-count root [0])))
      (copy! root [0]) ;; copy go-instance
      (paste! project app-view root) ;; paste into root
      ; 2 go instances
      (is (= 2 (child-count root)))
      ; 1 sprite comp
      (is (= 1 (child-count root [1])))
      (paste! project app-view root [0])
      ; 1 sprite comp + 1 go instance
      (is (= 2 (child-count root [0])))
      ; go instance can be cut
      (is (cut? root [0 0]))
      (cut! root [0 0])
      ; 1 sprite
      (is (= 1 (child-count root [0]))))))

(deftest copy-paste-between-collections
  (test-util/with-loaded-project
    (let [;; * Collection
		      ;;   * main (ref-game-object)
		      ;;     * sprite (component)
          src-root (test-util/resource-node project "/logic/atlas_sprite.collection")
		      ;; * Collection
          tgt-root (test-util/resource-node project "/collection/test.collection")]
      ; 0 go instance
      (is (= 0 (child-count tgt-root)))
      (copy! src-root [0]) ;; copy go-instance from source
      (paste! project app-view tgt-root) ;; paste into target root
      ; 1 go instance
      (is (= 1 (child-count tgt-root))))))

(deftest copy-paste-collection-instance
  (test-util/with-loaded-project
    (let [root (test-util/resource-node project "/collection/sub_props.collection")]
      ; Original tree
      ; + Collection (root)
      ;   + props (collection)
      ;     + props (go)
      ;     + props_embedded (go)
      ; 1 collection instance
      (is (= 1 (child-count root)))
      ; 2 go instances
      (is (= 2 (child-count root [0])))
      (copy! root [0])
      (paste! project app-view root)
      (is (= 2 (child-count root)))
      ; 2 go instances in referenced collection
      (is (= 2 (child-count root [0])))
      (is (= 2 (child-count root [1])))
      (cut! root [0 0])
      ; 1 go instance remains in referenced collection
      (is (= 1 (child-count root [0])))
      (is (= 1 (child-count root [1])))
      (paste! project app-view root)
      ; 2 collection instances + 1 go instances
      (is (= 3 (child-count root)))
      (cut! root [2])
      (paste! project app-view root [0])
      ; 2 collection instances + 1 go instances
      (is (= 3 (child-count root))))))

(deftest dnd-collection
  (test-util/with-loaded-project
    (let [root (test-util/resource-node project "/logic/atlas_sprite.collection")]
      (is (= 1 (child-count root)))
      (let [first-id (get (outline root [0]) :label)]
        (drag! root [0])
        (is (not (drop? project root)))
        (is (not (drop? project root [0])))
        (copy-paste! project app-view root [0])
        (is (= 2 (child-count root)))
        (let [second-id (get (outline root [1]) :label)]
          (is (not= first-id second-id))
          (drag! root [1])
          (is (drop? project root [0]))
          (drop! project app-view root [0])
          (is (= 1 (child-count root)))
          (is (= 2 (child-count root [0])))
          (is (= second-id (get (outline root [0 0]) :label)))
          (drag! root [0 0])
          (drop! project app-view root)
          (is (= 2 (child-count root)))
          (is (= second-id (get (outline root [1]) :label))))))))

(deftest copy-paste-dnd-collection
  (test-util/with-loaded-project
    (let [root (test-util/resource-node project "/logic/atlas_sprite.collection")]
      (copy-paste! project app-view root [0])
      (drag! root [0])
      (drop! project app-view root [1]))))

(deftest read-only-items
  (test-util/with-loaded-project
    (let [root (test-util/resource-node project "/logic/main.gui")]
      (doseq [path [[] [0] [1] [2] [3]]]
        (is (not (delete? root path)))
        (is (not (cut? root path)))
        (is (not (drag? root path)))))))

(deftest dnd-gui
  (test-util/with-loaded-project
    (let [root (test-util/resource-node project "/logic/main.gui")]
      (let [first-id (get (outline root [0 1]) :label)
            next-id (get (outline root [0 2]) :label)]
        (drag! root [0 1])
        (drop! project app-view root [0 0])
        (let [second-id (get (outline root [0 0 0]) :label)]
          (is (= first-id second-id))
          (is (= next-id (get (outline root [0 1]) :label)))
          (drag! root [0 0 0])
          (drop! project app-view root [0])
          (is (= second-id (get (outline root [0 5]) :label))))))))

(defn- prop [root path property]
  (let [p (g/node-value (:node-id (outline root path)) :_properties)]
    (get-in p [:properties property :value])))

(deftest copy-paste-gui-box
  (test-util/with-loaded-project
    (let [root (test-util/resource-node project "/gui/simple.gui")
          path [0 0]
          texture (prop root path :texture)]
      (copy-paste! project app-view root path)
      (is (= texture (prop root [0 2] :texture))))))

(deftest copy-paste-gui-text-utf-16
  (test-util/with-loaded-project
    (let [root (test-util/resource-node project "/gui/simple.gui")
          path [0 1]
          text (prop root path :text)]
      (copy-paste! project app-view root path)
      (is (= text (prop root [0 2] :text))))))

(deftest copy-paste-gui-template
  (test-util/with-loaded-project
    (let [root (test-util/resource-node project "/gui/scene.gui")
          path [0 1]
          orig-sub-id (prop root (conj path 0) :generated-id)]
      (is (= "sub_scene/sub_box" (:label (outline root [0 1 0]))))
      (copy-paste! project app-view root path)
      (is (= orig-sub-id (prop root (conj path 0) :generated-id)))
      (let [copy-path [0 4]
            copy-sub-id (prop root (conj copy-path 0) :generated-id)]
        (is (not (nil? copy-sub-id)))
        (is (not= copy-sub-id orig-sub-id))
        (is (= "sub_scene/sub_box" (:label (outline root [0 1 0]))))
        (is (= "sub_scene1/sub_box" (:label (outline root [0 4 0])))))))
  (test-util/with-loaded-project
    (let [root (test-util/resource-node project "/gui/super_scene.gui")
          tmpl-path [0 0]]
      (g/transact (g/set-property (:node-id (outline root (conj tmpl-path 0))) :position [-100.0 0.0 0.0]))
      (copy-paste! project app-view root tmpl-path)
      (let [p (g/node-value (:node-id (outline root [0 1])) :_properties)]
        (is (= -100.0 (get-in p [:properties :template :value :overrides "box" :position 0])))))))

(deftest copy-paste-gui-template-delete-repeat
  (test-util/with-loaded-project
    (let [root (test-util/resource-node project "/gui/scene.gui")
          path [0 1]]
      (dotimes [i 5]
        (is (= "sub_scene" (:label (outline root path))))
        (is (not (outline-labeled root "sub_scene1")))
        (copy-paste! project app-view root path)
        (let [new-tmpl (outline-labeled root "sub_scene1")]
          (is new-tmpl)
          (is (g/node-value (:node-id new-tmpl) :_properties))
          (g/transact (g/delete-node (:node-id new-tmpl))))))))

(deftest dnd-gui-template
  (test-util/with-loaded-project
    (let [root (test-util/resource-node project "/gui/scene.gui")
          tmpl-path [0 1]
          new-pos [-100.0 0.0 0.0]
          super-root (test-util/resource-node project "/gui/super_scene.gui")
          super-tmpl-path [0 0]]
      (is (contains? (:overrides (prop super-root super-tmpl-path :template)) "sub_scene/sub_box"))
      (is (= "sub_scene" (get (outline root tmpl-path) :label)))
      (is (not (nil? (outline root (conj tmpl-path 0)))))
      (let [sub-id (:node-id (outline root (conj tmpl-path 0)))]
        (g/transact (g/set-property sub-id :position new-pos)))
      (drag! root tmpl-path)
      (drop! project app-view root [0 0])
      (let [tmpl-path [0 0 1]]
        (is (= -100.0 (get-in (prop root tmpl-path :template) [:overrides "sub_box" :position 0])))
        (is (= "sub_scene" (get (outline root tmpl-path) :label)))
        (is (not (nil? (outline root (conj tmpl-path 0)))))
        (is (= new-pos (prop root (conj tmpl-path 0) :position))))
      (is (contains? (:overrides (prop super-root super-tmpl-path :template)) "sub_scene/sub_box")))))

(deftest gui-template-overrides
  (test-util/with-loaded-project
    (let [root (test-util/resource-node project "/gui/scene.gui")
          paths [[0 1] [0 1 0]]
          new-pos [-100.0 0.0 0.0]
          sub-box (:node-id (outline root [0 1 0]))]
      (g/transact (g/set-property sub-box :position new-pos))
      ;; NOTE: Only the affected node is marked as overridden.
      ;; Parent nodes obtain the :child-overridden? attribute
      ;; when decorated in the outline view.
      (is (not (:outline-overridden? (outline root [0]))))
      (is (not (:outline-overridden? (outline root [0 1]))))
      (is (:outline-overridden? (outline root [0 1 0]))))))

<<<<<<< HEAD
(deftest gui-template-structure-modifiable
  (with-clean-system
    (let [[workspace project] (test-util/setup! world)
          root (test-util/resource-node project "/gui/scene.gui")
=======
(deftest read-only-gui-template-sub-items
  (test-util/with-loaded-project
    (let [root (test-util/resource-node project "/gui/scene.gui")
>>>>>>> 991857f3
          sub-path [0 1 0]]
      (is (delete? root sub-path))
      (is (cut? root sub-path))
      (is (drag? root sub-path)))))

(deftest outline-shows-missing-parts
  (with-clean-system
    (let [[workspace project] (log/without-logging (test-util/setup! world "test/resources/missing_project"))]  ; no logging as purposely partially broken project
      (testing "Missing go file visible in collection outline"
       (let [root (test-util/resource-node project "/missing_go.collection")]
         (is (= 1 (child-count root)))
         (is (.startsWith (:label (outline root [0])) "non-existent"))))
      (testing "Missing sub collection visible in collection outline"
       (let [root (test-util/resource-node project "/missing_collection.collection")]
         (is (= 1 (child-count root)))
         (is (.startsWith  (:label (outline root [0])) "non-existent"))))
      (testing "Missing script visible in go outline"
        (let [root (test-util/resource-node project "/missing_component.go")]
          (is (= 1 (child-count root)))
          (is (.startsWith (:label (outline root [0])) "non-existent"))))
      (testing "Missing script visible in collection-go-outline"
        (let [root (test-util/resource-node project "/missing_go_component.collection")
              labels (map :label (outline-seq root))
              expected-prefixes ["Collection" "missing_component" "non-existent"]]
          (is (= 3 (count labels))) ; collection + go + script
          (is (every? true? (map #(.startsWith %1 %2) labels expected-prefixes))))))))

(deftest outline-shows-nil-parts
  (with-clean-system
    (let [[workspace project] (log/without-logging (test-util/setup! world "test/resources/nil_project"))]  ; no logging as purposely partially broken project
      (testing "Nil go file visible in collection outline"
        (let [root (test-util/resource-node project "/nil_go.collection")]
          (is (= 1 (child-count root)))
          (is (.startsWith (:label (outline root [0])) "nil-go"))))
      (testing "Nil sub collection visible in collection outline"
        (let [root (test-util/resource-node project "/nil_collection.collection")]
          (is (= 1 (child-count root)))
          (is (.startsWith  (:label (outline root [0])) "nil-collection"))))
      (testing "Nil script visible in go outline"
        (let [root (test-util/resource-node project "/nil_component.go")]
          (is (= 1 (child-count root)))
          (is (.startsWith (:label (outline root [0])) "nil-component"))))
      (testing "Nil script visible in collection-go-outline"
        (let [root (test-util/resource-node project "/nil_go_component.collection")
              labels (map :label (outline-seq root))
              expected-prefixes ["Collection" "nil-go" "nil-component"]]
          (is (= 3 (count labels))) ; collection + go + script
          (is (every? true? (map #(.startsWith %1 %2) labels expected-prefixes))))))))

(deftest outline-tile-source
  (test-util/with-loaded-project
    (let [node-id (test-util/resource-node project "/graphics/sprites.tileset")
          ol (g/node-value node-id :node-outline)]
      (is (some? ol)))))

(deftest copy-paste-particlefx
  (test-util/with-loaded-project
    (let [root (test-util/resource-node project "/particlefx/fireworks_big.particlefx")]
      ; Original tree
      ; Root (particlefx)
      ; + Drag (modifier)
      ; + Acceleration (modifier)
      ; + primary (emitter)
      ; + secondary (emitter)
      (is (= 4 (child-count root)))
      (copy! root [2])
      (paste! project app-view root)
      (is (= 5 (child-count root)))
      (is (some? (g/node-value (:node-id (outline root [3])) :scene))))))

(deftest cut-paste-multiple
  (test-util/with-loaded-project
    (let [root (test-util/resource-node project "/collection/go_hierarchy.collection")]
      ; Original tree
      ; Collection
      ; + left (go)
      ;   + left_child (go)
      ; + right (go)
      ;   + right_child (go)
      (is (= 2 (child-count root)))
      (testing "Cut `left_child` and `right`"
        (is (true? (cut? root [0 0] [1])))
        (cut! root [0 0] [1])
        (is (= 0 (child-count root [0])))
        (is (= 1 (child-count root))))
      (testing "Paste `left_child` and `right` below `root`"
        (paste! project app-view root)
        (is (= 3 (child-count root)))))))

(deftest cut-disallowed-multiple
  (test-util/with-loaded-project
    (let [root (test-util/resource-node project "/game_object/sprite_with_collision.go")]
      ; Original tree
      ; Game Object
      ; + collisionobject
      ;   + Sphere (shape)
      ;   + Box (shape)
      ;   + Capsule (shape)
      ; + sprite
      (is (= 2 (child-count root)))
      (testing "Cut is disallowed when both `Capsule` and `sprite` are selected"
        (is (false? (cut? root [0 2] [1])))))))

(defn- handler-run [command app-view selection user-data]
  (test-util/handler-run command [{:name :workbench :env {:selection selection :app-view app-view}}] user-data))

(defn- add-collision-shape [app-view collision-object shape-type]
  (handler-run :add app-view [collision-object] {:shape-type shape-type}))

(deftest dnd-collision-shape
  (test-util/with-loaded-project
    (testing "dnd between two embedded"
             (let [root (test-util/resource-node project "/logic/one_embedded.go")
                   collision-object (-> (test-util/outline root [0]) :alt-outline :node-id)]
               ; Original tree:
               ; Game Object
               ; + collisionobject
               (copy-paste! project app-view root [0])
               (add-collision-shape app-view collision-object :type-sphere)
               ; Game Object
               ; + collisionobject
               ;   + sphere
               ; + collisionobject1
               (is (= 1 (child-count root [0])))
               (is (= 0 (child-count root [1])))
               (drag! root [0 0])
               (drop! project app-view root [1])
               ; Game Object
               ; + collisionobject
               ; + collisionobject1
               ;   + sphere
               (is (= 0 (child-count root [0])))
               (is (= 1 (child-count root [1])))))
    (testing "dnd between two references of the same file"
             (let [root (test-util/resource-node project "/game_object/sprite_with_collision.go")]
               ; Original tree:
               ; Game Object
               ; + collisionobject - ref
               ;   + Sphere (shape)
               ;   + Box (shape)
               ;   + Capsule (shape)
               ; + sprite
               (copy-paste! project app-view root [0])
               ; Current tree:
               ; Game Object
               ; + collisionobject - ref
               ;   + Sphere (shape)
               ;   + Box (shape)
               ;   + Capsule (shape)
               ; + collisionobject1 - ref
               ;   + Sphere (shape)
               ;   + Box (shape)
               ;   + Capsule (shape)
               ; + sprite
               (drag! root [0 0])
               ;; Not possible to drag to the second collisionobject1 since they are references to the same file
               (is (not (drop? project root [1])))))))

(deftest alt-outlines
  (test-util/with-loaded-project
    (doseq [root (map #(test-util/resource-node project %) [;; Contains both embedded and referenced components
                                                            "/logic/main.go"
                                                            ;; Contains referenced sub collections
                                                            "/collection/sub_defaults.collection"
                                                            ;; Contains both embedded and referenced game objects
                                                            "/logic/hierarchy.collection"])]
      (let [children (-> (g/node-value root :node-outline) :children)
            node-ids (map :node-id children)
            alt-node-ids (map (comp :node-id :alt-outline) children)]
        (is (every? (fn [[nid alt]] (or (nil? alt) (and nid (not= nid alt)))) (map vector node-ids alt-node-ids)))))))

(deftest add-pfx-emitter-modifier
  (test-util/with-loaded-project
    (let [pfx (test-util/open-tab! project app-view "/particlefx/blob.particlefx")
          children-fn (fn [] (mapv :label (:children (test-util/outline pfx []))))]
      (is (= ["emitter" "Acceleration"] (children-fn)))
      ;; Add emitter through command
      (handler-run :add app-view [pfx] {:emitter-type :emitter-type-circle})
      (is (= ["emitter" "emitter1" "Acceleration"] (children-fn)))
      ;; Copy-paste 'emitter'
      (copy-paste! project app-view pfx [0])
      (is (= ["emitter" "emitter1" "emitter2" "Acceleration"] (children-fn)))
      ;; Add modifier through command
      (handler-run :add-secondary app-view [pfx] {:modifier-type :modifier-type-acceleration})
      (is (= ["emitter" "emitter1" "emitter2" "Acceleration" "Acceleration"] (children-fn)))
      ;; Copy-paste 'Acceleration'
      (copy-paste! project app-view pfx [3])
      (is (= ["emitter" "emitter1" "emitter2" "Acceleration" "Acceleration" "Acceleration"] (children-fn))))))<|MERGE_RESOLUTION|>--- conflicted
+++ resolved
@@ -360,16 +360,9 @@
       (is (not (:outline-overridden? (outline root [0 1]))))
       (is (:outline-overridden? (outline root [0 1 0]))))))
 
-<<<<<<< HEAD
 (deftest gui-template-structure-modifiable
-  (with-clean-system
-    (let [[workspace project] (test-util/setup! world)
-          root (test-util/resource-node project "/gui/scene.gui")
-=======
-(deftest read-only-gui-template-sub-items
   (test-util/with-loaded-project
     (let [root (test-util/resource-node project "/gui/scene.gui")
->>>>>>> 991857f3
           sub-path [0 1 0]]
       (is (delete? root sub-path))
       (is (cut? root sub-path))
