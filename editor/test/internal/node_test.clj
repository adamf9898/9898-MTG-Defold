(ns internal.node-test
  (:require [clojure.string :as str]
            [clojure.test :refer :all]
            [dynamo.graph :as g]
            [support.test-support :refer [with-clean-system tx-nodes]]
            [internal.graph.types :as gt]
            [internal.node :as in]
            [internal.system :as is]))

(def ^:dynamic *calls*)

(defn tally [node fn-symbol]
  (swap! *calls* update-in [(:_id node) fn-symbol] (fnil inc 0)))

(defn get-tally [node fn-symbol]
  (get-in @*calls* [(:_id node) fn-symbol] 0))

(g/defproperty StringWithDefault g/Str
  (default "o rly?"))

(defn string-value [] "uff-da")

(g/defnode WithDefaults
  (property default-value                 StringWithDefault)
  (property overridden-literal-value      StringWithDefault (default "ya rly."))
  (property overridden-indirect           StringWithDefault (default string-value))
  (property overridden-indirect-by-var    StringWithDefault (default #'string-value))
  (property overridden-indirect-by-symbol StringWithDefault (default 'string-value)))

(deftest node-property-defaults
  (are [expected property] (= expected (get (g/construct WithDefaults) property))
    "o rly?"      :default-value
    "ya rly."     :overridden-literal-value
    "uff-da"      :overridden-indirect
    "uff-da"      :overridden-indirect-by-var
    'string-value :overridden-indirect-by-symbol))

(g/defnode SimpleTestNode
  (property foo (g/maybe g/Str) (default "FOO!")))

(g/defnode VisibilityTestNode
  (input bar (g/maybe g/Str))
  (property baz (g/maybe g/Str) (visible (g/fnk [bar] (not (nil? bar))))))

(g/defnode SimpleIntTestNode
  (property foo (g/maybe g/Int) (default 0)))

(g/defnode EnablementTestNode
  (input bar (g/maybe g/Int))
  (property baz (g/maybe g/Str) (enabled (g/fnk [bar] (pos? bar)))))

<<<<<<< HEAD
(g/defnode NodeWithEvents
  (property message-processed g/Bool (default false))

  (on :mousedown
      (g/transact
       (g/set-property self :message-processed true))
    :ok))

(deftest event-delivery
  (with-clean-system
    (let [[evented] (tx-nodes (g/make-node world NodeWithEvents))]
      (is (= :ok (g/process-one-event evented {:type :mousedown})))
      (is (:message-processed (g/refresh evented))))))

=======
>>>>>>> a253b91a
(defprotocol AProtocol
  (complainer [this]))

(definterface IInterface
  (allGood []))

(g/defnode MyNode
  AProtocol
  (complainer [this] :owie)
  IInterface
  (allGood [this] :ok))

(deftest node-respects-namespaces
  (testing "node can implement protocols not known/visible to internal.node"
    (is (= :owie (complainer (g/construct MyNode)))))
  (testing "node can implement interface not known/visible to internal.node"
    (is (= :ok (.allGood (g/construct MyNode))))))

(g/defnk depends-on-self [this] this)
(g/defnk depends-on-input [an-input] an-input)
(g/defnk depends-on-property [a-property] a-property)
(g/defnk depends-on-several [this project g an-input a-property] [this project g an-input a-property])

(g/defnode DependencyTestNode
  (input an-input String)
  (input unused-input String)

  (property a-property g/Str)

  (output depends-on-self g/Any depends-on-self)
  (output depends-on-input g/Any depends-on-input)
  (output depends-on-property g/Any depends-on-property)
  (output depends-on-several g/Any depends-on-several))

(deftest dependency-mapping
  (testing "node reports its own dependencies"
    (let [deps (g/input-dependencies DependencyTestNode)]
      (are [input affected-outputs] (and (contains? deps input) (= affected-outputs (get deps input)))
           :an-input           #{:depends-on-input :depends-on-several}
           :a-property         #{:depends-on-property :depends-on-several :a-property :properties :self}
           :project            #{:depends-on-several})
      (is (not (contains? deps :this)))
      (is (not (contains? deps :g)))
      (is (not (contains? deps :unused-input))))))

(g/defnode EmptyNode)

(g/defnode SinkNode
  (input a-node-id g/NodeID))

(deftest node-intrinsics
  (with-clean-system
    (let [[node] (tx-nodes (g/make-node world EmptyNode))]
      (is (identical? node (g/node-value node :self)))))
  (with-clean-system
    (let [[n1]         (tx-nodes     (g/make-node world SimpleTestNode))
          foo-before   (g/node-value n1 :foo)
          tx-result    (g/transact (g/set-property n1 :foo "quux"))
          foo-after    (g/node-value n1 :foo)
          [n2]         (tx-nodes     (g/make-node world SimpleTestNode :foo "bar"))
          foo-override (g/node-value n2 :foo)]
      (is (= "FOO!" foo-before))
      (is (= "quux" foo-after))
      (is (= "bar"  foo-override))
      (is (every? gt/property-type? (map :type (vals (g/node-value n1 :properties)))))))
  (with-clean-system
    (let [[source sink] (tx-nodes (g/make-node world EmptyNode)
                                  (g/make-node world SinkNode))]
      (g/transact
       (g/connect source :node-id sink :a-node-id))
      (is (= (g/node-id source) (g/node-value source :node-id) (g/node-value sink :a-node-id))))))

(defn- expect-modified
  [node-type properties f]
  (with-clean-system
    (let [[node]    (tx-nodes (g/make-node world node-type :foo "one"))
          tx-result (g/transact (f node))]
      (let [modified (into #{} (map second (:outputs-modified tx-result)))]
        (is (= properties modified))))))

(deftest invalidating-properties-output
  (expect-modified SimpleTestNode #{:properties :foo :self} (fn [node] (g/set-property    node :foo "two")))
  (expect-modified SimpleTestNode #{:properties :foo :self} (fn [node] (g/update-property node :foo str/reverse)))
  (expect-modified SimpleTestNode #{}                       (fn [node] (g/set-property    node :foo "one")))
  (expect-modified SimpleTestNode #{}                       (fn [node] (g/update-property node :foo identity))))

(deftest invalidating-visibility-properties
  (with-clean-system
    (let [[snode vnode] (tx-nodes (g/make-node world SimpleTestNode)
                                  (g/make-node world VisibilityTestNode))]
      (g/transact (g/connect snode :foo vnode :bar))
      (let [tx-result     (g/transact (g/set-property snode :foo "hi"))
            vnode-results (filter #(= (first %) (g/node-id vnode)) (:outputs-modified tx-result))
            modified      (into #{} (map second vnode-results))]
        (is (= #{:properties} modified))))))

(deftest visibility-properties
  (with-clean-system
    (let [[snode vnode] (tx-nodes (g/make-node world SimpleTestNode)
                                  (g/make-node world VisibilityTestNode))]
      (g/transact (g/connect snode :foo vnode :bar))
      (is (= true (get-in (g/node-value vnode :properties) [:baz :visible])))
      (g/transact (g/set-property snode :foo nil))
      (is (= false (get-in (g/node-value vnode :properties) [:baz :visible]))))))

(deftest invalidating-enablement-properties
  (with-clean-system
    (let [[snode enode] (tx-nodes (g/make-node world SimpleIntTestNode)
                                  (g/make-node world EnablementTestNode))]
      (g/transact(g/connect snode :foo enode :bar))
      (let [tx-result     (g/transact (g/set-property snode :foo 1))
            enode-results (filter #(= (first %) (g/node-id enode)) (:outputs-modified tx-result))
            modified      (into #{} (map second enode-results))]
        (is (= #{:properties} modified))))))

(deftest enablement-properties
  (with-clean-system
    (let [[snode enode] (tx-nodes (g/make-node world SimpleIntTestNode :foo 1)
                                  (g/make-node world EnablementTestNode))]
      (g/transact (g/connect snode :foo enode :bar))
      (is (= true (get-in (g/node-value enode :properties) [:baz :enabled])))
      (g/transact (g/set-property snode :foo -1))
      (is (= false (get-in (g/node-value enode :properties) [:baz :enabled]))))))

(g/defnode ProductionFunctionInputsNode
  (input in       g/Keyword)
  (input in-multi g/Keyword :array)
  (property prop g/Keyword)
  (output defnk-this       g/Any       (g/fnk production-fnk-this [this] this))
  (output defnk-prop       g/Keyword   (g/fnk production-fnk-prop [prop] prop))
  (output defnk-in         g/Keyword   (g/fnk production-fnk-in [in] in))
  (output defnk-in-multi   [g/Keyword] (g/fnk production-fnk-in-multi [in-multi] in-multi)))

(deftest production-function-inputs
  (with-clean-system
    (let [[node0 node1 node2] (tx-nodes
                               (g/make-node world ProductionFunctionInputsNode :prop :node0)
                               (g/make-node world ProductionFunctionInputsNode :prop :node1)
                               (g/make-node world ProductionFunctionInputsNode :prop :node2))
          _                   (g/transact
                               (concat
                                (g/connect node0 :defnk-prop node1 :in)
                                (g/connect node0 :defnk-prop node2 :in)
                                (g/connect node1 :defnk-prop node2 :in)
                                (g/connect node0 :defnk-prop node1 :in-multi)
                                (g/connect node0 :defnk-prop node2 :in-multi)
                                (g/connect node1 :defnk-prop node2 :in-multi)))
          graph               (is/basis system)]
      (testing "'special' defnk inputs"
        (is (identical? node0     (g/node-value node0 :defnk-this))))
      (testing "defnk inputs from node properties"
        (is (= :node0 (g/node-value node0 :defnk-prop))))
      (testing "defnk inputs from node inputs"
        (is (nil?              (g/node-value node0 :defnk-in)))
        (is (= :node0          (g/node-value node1 :defnk-in)))
        (is (#{:node0 :node1}  (g/node-value node2 :defnk-in))) ;; TODO - this should just be :node1
        (is (= []              (g/node-value node0 :defnk-in-multi)))
        (is (= [:node0]        (g/node-value node1 :defnk-in-multi)))
        (is (= #{:node0 :node1} (into #{} (g/node-value node2 :defnk-in-multi))))))))

(deftest node-properties-as-node-outputs
  (testing "every property automatically creates an output that produces the property's value"
    (with-clean-system
      (let [[node0 node1] (tx-nodes
                            (g/make-node world ProductionFunctionInputsNode :prop :node0)
                            (g/make-node world ProductionFunctionInputsNode :prop :node1))
            _ (g/transact  (g/connect node0 :prop node1 :in))]
        (is (= :node0 (g/node-value node1 :defnk-in))))))
  (testing "the output has the same type as the property"
<<<<<<< HEAD
    (is (= g/Keyword
          (-> ProductionFunctionInputsNode g/transform-types' :prop)
          (-> ProductionFunctionInputsNode g/properties' :prop :value-type)))))
=======
    (is (= t/Keyword
          (-> ProductionFunctionInputsNode g/transform-types :prop)
          (-> ProductionFunctionInputsNode g/properties :prop :value-type)))))
>>>>>>> a253b91a


(g/defnode AKeywordNode
  (property prop g/Keyword))

(g/defnode AStringNode
  (property prop String))

(g/defnode BOutputNode
  (input keyword-input g/Keyword)
  (output keyword-output g/Keyword (g/fnk [keyword-input] keyword-input))
  (input array-keyword-input g/Keyword :array)
  (output array-keyword-output [g/Keyword] (g/fnk [array-keyword-input] array-keyword-input)))

(deftest node-validate-input-production-functions
  (testing "inputs to production functions are validated to be the same type as expected to the fnk"
    (with-redefs [in/warn (constantly "noop")]
     (with-clean-system
       (let [[source target] (tx-nodes
                              (g/make-node world AKeywordNode :prop "a-string")
                              (g/make-node world BOutputNode))
             _ (g/transact  (g/connect source :prop target :keyword-input))]
         (is (thrown? Exception (g/node-value target :keyword-output))))))))


(g/defnode DependencyNode
  (input in g/Any)
  (input in-multi g/Any :array)
  (output out-from-self     g/Any (g/fnk [out-from-self] out-from-self))
  (output out-from-in       g/Any (g/fnk [in]            in)))

(deftest dependency-loops
  (testing "output dependent on itself"
    (with-clean-system
      (let [[node] (tx-nodes (g/make-node world DependencyNode))]
        (is (thrown? AssertionError (g/node-value node :out-from-self))))))
  (testing "output dependent on itself connected to downstream input"
    (with-clean-system
      (let [[node0 node1] (tx-nodes (g/make-node world DependencyNode) (g/make-node world DependencyNode))]
        (g/transact
         (g/connect node0 :out-from-self node1 :in))
        (is (thrown? AssertionError (g/node-value node1 :out-from-in))))))
  (testing "cycle of period 1"
    (with-clean-system
      (let [[node] (tx-nodes (g/make-node world DependencyNode))]
        (g/transact (g/connect node :out-from-in node :in))
        (is (thrown? AssertionError (g/node-value node :out-from-in))))))
  (testing "cycle of period 2 (single transaction)"
    (with-clean-system
      (let [[node0 node1] (tx-nodes (g/make-node world DependencyNode) (g/make-node world DependencyNode))]
        (g/transact [(g/connect node0 :out-from-in node1 :in)
                     (g/connect node1 :out-from-in node0 :in)])
        (is (thrown? AssertionError (g/node-value node1 :out-from-in)))))))

(g/defnode BasicNode
  (input basic-input g/Int)
  (property string-property g/Str)
  (property property-to-override g/Str)
  (property multi-valued-property [g/Keyword] (default [:basic]))
  (output basic-output g/Keyword :cached (g/fnk [] "hello")))

(g/defproperty predefined-property-type g/Str
  (default "a-default"))

(g/defnode MultipleInheritance
  (property property-from-multiple g/Str (default "multiple")))

(g/defnode InheritsBasicNode
  (inherits BasicNode)
  (inherits MultipleInheritance)
  (input another-input g/Int :array)
  (property property-to-override g/Str (default "override"))
  (property property-from-type predefined-property-type)
  (property multi-valued-property [g/Str] (default ["extra" "things"]))
  (output another-output g/Keyword (g/fnk [this & _] :keyword))
  (output another-cached-output g/Keyword :cached (g/fnk [this & _] :keyword)))

(deftest inheritance-merges-node-types
  (testing "properties"
    (with-clean-system
<<<<<<< HEAD
      (is (:string-property (g/properties (g/construct BasicNode))))
      (is (:string-property (g/properties (g/construct InheritsBasicNode))))
      (is (:property-to-override (g/properties (g/construct InheritsBasicNode))))
      (is (= nil         (-> (g/construct BasicNode)         g/properties :property-to-override   gt/property-default-value)))
      (is (= "override"  (-> (g/construct InheritsBasicNode) g/properties :property-to-override   gt/property-default-value)))
      (is (= "a-default" (-> (g/construct InheritsBasicNode) g/properties :property-from-type     gt/property-default-value)))
      (is (= "multiple"  (-> (g/construct InheritsBasicNode) g/properties :property-from-multiple gt/property-default-value)))))
=======
      (is (:string-property      (-> (g/construct BasicNode)         g/node-type g/properties)))
      (is (:string-property      (-> (g/construct InheritsBasicNode) g/node-type g/properties)))
      (is (:property-to-override (-> (g/construct InheritsBasicNode) g/node-type g/properties)))
      (is (= nil                 (-> (g/construct BasicNode)         g/node-type g/properties :property-to-override   t/property-default-value)))
      (is (= "override"          (-> (g/construct InheritsBasicNode) g/node-type g/properties :property-to-override   t/property-default-value)))
      (is (= "a-default"         (-> (g/construct InheritsBasicNode) g/node-type g/properties :property-from-type     t/property-default-value)))
      (is (= "multiple"          (-> (g/construct InheritsBasicNode) g/node-type g/properties :property-from-multiple t/property-default-value)))))
>>>>>>> a253b91a

  (testing "transforms"
    (is (every? (-> (g/construct BasicNode) g/node-type g/output-labels)
                #{:string-property :property-to-override :multi-valued-property :basic-output}))
    (is (every? (-> (g/construct InheritsBasicNode) g/node-type g/output-labels)
                #{:string-property :property-to-override :multi-valued-property :basic-output :property-from-type :another-cached-output})))

  (testing "transform-types"
    (with-clean-system
<<<<<<< HEAD
      (is (= [g/Keyword] (-> BasicNode g/transform-types' :multi-valued-property)))
      (is (= [g/Str]     (-> InheritsBasicNode g/transform-types' :multi-valued-property)))))
=======
      (is (= [t/Keyword] (-> BasicNode g/transform-types :multi-valued-property)))
      (is (= [t/Str]     (-> InheritsBasicNode g/transform-types :multi-valued-property)))))
>>>>>>> a253b91a

  (testing "inputs"
    (is (every? (-> (g/construct BasicNode) g/node-type g/inputs) #{:basic-input}))
    (is (every? (-> (g/construct InheritsBasicNode) g/node-type g/inputs)   #{:basic-input :another-input})))

  (testing "cached"
    (is (:basic-output           (-> (g/construct BasicNode)         g/node-type g/cached-outputs)))
    (is (:basic-output           (-> (g/construct InheritsBasicNode) g/node-type g/cached-outputs)))
    (is (:another-cached-output  (-> (g/construct InheritsBasicNode) g/node-type g/cached-outputs)))
    (is (not (:another-output    (-> (g/construct InheritsBasicNode) g/node-type g/cached-outputs))))))

(g/defnode PropertyValidationNode
  (property even-number g/Int
    (default 0)
    (validate must-be-even :message "only even numbers are allowed" even?)))

(deftest validation-errors-delivered-in-properties-output
  (with-clean-system
    (let [[node]     (tx-nodes (g/make-node world PropertyValidationNode :even-number 1))
          properties (g/node-value node :properties)]
      (is (= ["only even numbers are allowed"] (some-> properties :even-number :validation-problems))))))

(g/defnk pass-through [i] i)

(g/defnode Dummy
  (property foo g/Str (default "FOO!"))
  (input i g/Any)
  (output o g/Any pass-through))

(deftest error-on-bad-source-label
  (testing "AssertionError on bad source label"
    (with-clean-system
      (let [[node1 node2] (tx-nodes (g/make-node world Dummy)
                                    (g/make-node world Dummy))]
        (is (thrown? AssertionError (g/connect! node1 :no-such-label node2 :i)))))))

(deftest error-on-bad-target-label
  (testing "AssertionError on bad target label"
    (with-clean-system
      (let [[node1 node2] (tx-nodes (g/make-node world Dummy)
                                    (g/make-node world Dummy))]
        (is (thrown? AssertionError (g/connect! node1 :o node2 :no-such-label)))))))

(deftest error-on-bad-property
  (testing "AssertionError on setting bad property"
    (with-clean-system
      (let [[node] (tx-nodes (g/make-node world Dummy))]
        (is (thrown? AssertionError (g/set-property! node :no-such-property 4711)))))))<|MERGE_RESOLUTION|>--- conflicted
+++ resolved
@@ -49,23 +49,6 @@
   (input bar (g/maybe g/Int))
   (property baz (g/maybe g/Str) (enabled (g/fnk [bar] (pos? bar)))))
 
-<<<<<<< HEAD
-(g/defnode NodeWithEvents
-  (property message-processed g/Bool (default false))
-
-  (on :mousedown
-      (g/transact
-       (g/set-property self :message-processed true))
-    :ok))
-
-(deftest event-delivery
-  (with-clean-system
-    (let [[evented] (tx-nodes (g/make-node world NodeWithEvents))]
-      (is (= :ok (g/process-one-event evented {:type :mousedown})))
-      (is (:message-processed (g/refresh evented))))))
-
-=======
->>>>>>> a253b91a
 (defprotocol AProtocol
   (complainer [this]))
 
@@ -235,16 +218,9 @@
             _ (g/transact  (g/connect node0 :prop node1 :in))]
         (is (= :node0 (g/node-value node1 :defnk-in))))))
   (testing "the output has the same type as the property"
-<<<<<<< HEAD
     (is (= g/Keyword
-          (-> ProductionFunctionInputsNode g/transform-types' :prop)
-          (-> ProductionFunctionInputsNode g/properties' :prop :value-type)))))
-=======
-    (is (= t/Keyword
           (-> ProductionFunctionInputsNode g/transform-types :prop)
           (-> ProductionFunctionInputsNode g/properties :prop :value-type)))))
->>>>>>> a253b91a
-
 
 (g/defnode AKeywordNode
   (property prop g/Keyword))
@@ -324,23 +300,13 @@
 (deftest inheritance-merges-node-types
   (testing "properties"
     (with-clean-system
-<<<<<<< HEAD
-      (is (:string-property (g/properties (g/construct BasicNode))))
-      (is (:string-property (g/properties (g/construct InheritsBasicNode))))
-      (is (:property-to-override (g/properties (g/construct InheritsBasicNode))))
-      (is (= nil         (-> (g/construct BasicNode)         g/properties :property-to-override   gt/property-default-value)))
-      (is (= "override"  (-> (g/construct InheritsBasicNode) g/properties :property-to-override   gt/property-default-value)))
-      (is (= "a-default" (-> (g/construct InheritsBasicNode) g/properties :property-from-type     gt/property-default-value)))
-      (is (= "multiple"  (-> (g/construct InheritsBasicNode) g/properties :property-from-multiple gt/property-default-value)))))
-=======
       (is (:string-property      (-> (g/construct BasicNode)         g/node-type g/properties)))
       (is (:string-property      (-> (g/construct InheritsBasicNode) g/node-type g/properties)))
       (is (:property-to-override (-> (g/construct InheritsBasicNode) g/node-type g/properties)))
-      (is (= nil                 (-> (g/construct BasicNode)         g/node-type g/properties :property-to-override   t/property-default-value)))
-      (is (= "override"          (-> (g/construct InheritsBasicNode) g/node-type g/properties :property-to-override   t/property-default-value)))
-      (is (= "a-default"         (-> (g/construct InheritsBasicNode) g/node-type g/properties :property-from-type     t/property-default-value)))
-      (is (= "multiple"          (-> (g/construct InheritsBasicNode) g/node-type g/properties :property-from-multiple t/property-default-value)))))
->>>>>>> a253b91a
+      (is (= nil                 (-> (g/construct BasicNode)         g/node-type g/properties :property-to-override   gt/property-default-value)))
+      (is (= "override"          (-> (g/construct InheritsBasicNode) g/node-type g/properties :property-to-override   gt/property-default-value)))
+      (is (= "a-default"         (-> (g/construct InheritsBasicNode) g/node-type g/properties :property-from-type     gt/property-default-value)))
+      (is (= "multiple"          (-> (g/construct InheritsBasicNode) g/node-type g/properties :property-from-multiple gt/property-default-value)))))
 
   (testing "transforms"
     (is (every? (-> (g/construct BasicNode) g/node-type g/output-labels)
@@ -350,13 +316,8 @@
 
   (testing "transform-types"
     (with-clean-system
-<<<<<<< HEAD
-      (is (= [g/Keyword] (-> BasicNode g/transform-types' :multi-valued-property)))
-      (is (= [g/Str]     (-> InheritsBasicNode g/transform-types' :multi-valued-property)))))
-=======
-      (is (= [t/Keyword] (-> BasicNode g/transform-types :multi-valued-property)))
-      (is (= [t/Str]     (-> InheritsBasicNode g/transform-types :multi-valued-property)))))
->>>>>>> a253b91a
+      (is (= [g/Keyword] (-> BasicNode g/transform-types :multi-valued-property)))
+      (is (= [g/Str]     (-> InheritsBasicNode g/transform-types :multi-valued-property)))))
 
   (testing "inputs"
     (is (every? (-> (g/construct BasicNode) g/node-type g/inputs) #{:basic-input}))
