--- conflicted
+++ resolved
@@ -256,10 +256,7 @@
   start_delay_spread: 0.0
   duration_spread: 0.0
   stretch_with_velocity: false
-<<<<<<< HEAD
-=======
   start_offset: 0.0
->>>>>>> aa6df303
 }
 modifiers {
   type: MODIFIER_TYPE_DRAG
