--- conflicted
+++ resolved
@@ -100,20 +100,9 @@
   ;; FIXME: in graphics_opengl.cpp(1870ish) in the engine, we set the cubemap textures
   ;; using glTexSubImage2D in the order +x, -x, +y, -y, and then ***-z***, ***+z***
   ;; until this is fixed, if ever, we flip the order as below
-<<<<<<< HEAD
-  (let [textures (mapv protobuf/pb->map-with-defaults ((juxt :px :nx :py :ny :nz :pz) texture-images))
-        alternatives (make-cubemap-texture-image-alternatives textures)
-        template-texture (first textures)]
-    (-> template-texture
-        (assoc :count 6)
-        (assoc :type :type-cubemap)
-        (assoc :alternatives alternatives)
-        (#(protobuf/map->pb Graphics$TextureImage %)))))
-=======
   (let [texture-images (into-array ((juxt :px :nx :py :ny :nz :pz) side->texture-image))
         type Graphics$TextureImage$Type/TYPE_CUBEMAP]
     (TextureUtil/createCombinedTextureImage texture-images type)))
->>>>>>> adf31f50
 
 (defn make-preview-cubemap-texture-images
   ^Graphics$TextureImage [images texture-profile]
