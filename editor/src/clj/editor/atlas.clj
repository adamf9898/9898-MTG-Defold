(ns editor.atlas
  (:require [clojure.string :as str]
            [dynamo.background :as background]
            [dynamo.buffers :refer :all]
            [dynamo.camera :refer :all]
            [dynamo.file :as file]
            [dynamo.file.protobuf :as protobuf :refer [pb->str]]
            [dynamo.geom :as geom]
            [dynamo.gl :as gl]
            [dynamo.gl.shader :as shader]
            [dynamo.gl.texture :as texture]
            [dynamo.gl.vertex :as vtx]
            [dynamo.graph :as g]
            [dynamo.grid :as grid]
            [dynamo.image :refer :all]
            [dynamo.node :as n]
            [dynamo.property :as dp]
            [dynamo.system :as ds]
            [dynamo.texture :as tex]
            [dynamo.types :as t :refer :all]
            [dynamo.ui :refer :all]
            [editor.camera :as c]
            [editor.project :as project]
            [editor.scene :as scene]
            [editor.workspace :as workspace]
            [internal.render.pass :as pass]
            [internal.transaction :as it]
            [schema.macros :as sm])
  (:import [com.dynamo.atlas.proto AtlasProto AtlasProto$Atlas AtlasProto$AtlasAnimation AtlasProto$AtlasImage]
           [com.dynamo.graphics.proto Graphics$TextureImage Graphics$TextureImage$Image Graphics$TextureImage$Type]
           [com.dynamo.textureset.proto TextureSetProto$Constants TextureSetProto$TextureSet TextureSetProto$TextureSetAnimation]
           [com.dynamo.tile.proto Tile$Playback]
           [com.jogamp.opengl.util.awt TextRenderer]
           [dynamo.types Animation Camera Image TexturePacking Rect EngineFormatTexture AABB TextureSetAnimationFrame TextureSetAnimation TextureSet]
           [java.awt.image BufferedImage]
           [javax.media.opengl GL GL2 GLContext GLDrawableFactory]
           [javax.media.opengl.glu GLU]
           [javax.vecmath Matrix4d]))

(vtx/defvertex engine-format-texture
  (vec3.float position)
  (vec2.short texcoord0 true))

(vtx/defvertex texture-vtx
  (vec4 position)
  (vec2 texcoord0))

(vtx/defvertex uv-only
  (vec2 uv))

<<<<<<< HEAD
(declare tex-outline-vertices)

(defn- input-connections
  [basis node input-label]
  (g/sources basis node input-label))

;; TODO - MTN 2015/03/26 - I think this is too complicated.
;; It would be simpler for each content node to define a production
;; function for its outline data & use the already-existing connections
;; instead of creating new connections for the outline values
(defn connect-outline-children
  [input-labels input-name transaction graph self label kind inputs-touched]
  (when (some (set input-labels) inputs-touched)
    (let [children-before (input-connections transaction self input-name)
          children-after  (mapcat #(input-connections graph self %) input-labels)]
      (concat
       (for [[n l] children-before]
         (g/disconnect n l self input-name))
       (for [[n _] children-after]
         (g/connect n :outline-tree self input-name))))))

(g/defnode AnimationGroupNode
  (inherits core/OutlineNode)
  (output outline-label t/Str (g/fnk [id] id))

  (property images dp/ImageResourceList)
  (input images-outline-children [OutlineItem])
  (trigger connect-images-outline-children :input-connections (partial connect-outline-children [:images] :images-outline-children))
  (output outline-children [OutlineItem] (g/fnk [images-outline-children] images-outline-children))
  (property id t/Str)
  (property fps             dp/NonNegativeInt (default 30))
  (property flip-horizontal t/Bool)
  (property flip-vertical   t/Bool)
  (property playback        AnimationPlayback (default :PLAYBACK_ONCE_FORWARD))

  (input images [ein/ImageResourceNode])

  (output animation Animation
    (g/fnk [this id images :- [Image] fps flip-horizontal flip-vertical playback]
      (->Animation id images fps flip-horizontal flip-vertical playback))))

=======
>>>>>>> 3e2ede6c
(g/defnk produce-texture-packing :- TexturePacking
  [images :- [Image] margin extrude-borders]
  (tex/pack-textures margin extrude-borders images))

(defn summarize-frame-data [key vbuf-factory-fn frame-data]
  (let [counts (map #(count (get % key)) frame-data)
        starts (reductions + 0 counts)
        total  (last starts)
        starts (butlast starts)
        vbuf   (vbuf-factory-fn total)]
    (doseq [frame frame-data
            vtx (get frame key)]
      (conj! vbuf vtx))
    {:starts (map int starts) :counts (map int counts) :vbuf (persistent! vbuf)}))

(defn animation-frame-data
  [^TexturePacking texture-packing image]
  (let [coords (filter #(= (:path image) (:path %)) (:coords texture-packing))
        ^Rect coord (first coords)
        packed-image ^BufferedImage (.packed-image texture-packing)
        x-scale (/ 1.0 (.getWidth  packed-image))
        y-scale (/ 1.0 (.getHeight packed-image))
        u0 (* x-scale (+ (.x coord)))
        v0 (* y-scale (+ (.y coord)))
        u1 (* x-scale (+ (.x coord) (.width  coord)))
        v1 (* y-scale (+ (.y coord) (.height coord)))
        x0 (* -0.5 (.width  coord))
        y0 (* -0.5 (.height coord))
        x1 (*  0.5 (.width  coord))
        y1 (*  0.5 (.height coord))
        outline-vertices [[x0 y0 0 (geom/to-short-uv u0) (geom/to-short-uv v1)]
                          [x1 y0 0 (geom/to-short-uv u1) (geom/to-short-uv v1)]
                          [x1 y1 0 (geom/to-short-uv u1) (geom/to-short-uv v0)]
                          [x0 y1 0 (geom/to-short-uv u0) (geom/to-short-uv v0)]]]
    {:image            image ; TODO: is this necessary?
     :outline-vertices outline-vertices
     :vertices         (mapv outline-vertices [0 1 2 0 2 3])
     :tex-coords       [[u0 v0] [u1 v1]]}))

(defn build-textureset-animation
  [animation]
  (let [images (:images animation)
        width  (int (:width  (first images)))
        height (int (:height (first images)))]
    (-> (select-keys animation [:id :fps :flip-horizontal :flip-vertical :playback])
        (assoc :width width :height height)
        t/map->TextureSetAnimation)))

(g/defnk produce-textureset :- TextureSet
  [texture-packing :- TexturePacking animations]
  (let [animations             (remove #(empty? (:images %)) animations)
        animations-images      (for [a animations i (:images a)] [a i])
        images                 (mapcat :images animations)
        frame-data             (map (partial animation-frame-data texture-packing) images)
        vertex-summary         (summarize-frame-data :vertices         ->engine-format-texture frame-data)
        outline-vertex-summary (summarize-frame-data :outline-vertices ->engine-format-texture frame-data)
        tex-coord-summary      (summarize-frame-data :tex-coords       ->uv-only               frame-data)
        frames                 (map t/->TextureSetAnimationFrame
                                 images
                                 (:starts vertex-summary)
                                 (:counts vertex-summary)
                                 (:starts outline-vertex-summary)
                                 (:counts outline-vertex-summary)
                                 (:starts tex-coord-summary)
                                 (:counts tex-coord-summary))
        animation-frames       (partition-by first (map (fn [[a i] f] [a f]) animations-images frames))
        textureset-animations  (map build-textureset-animation animations)
        textureset-animations  (map (fn [a aframes] (assoc a :frames (mapv second aframes))) textureset-animations animation-frames)]
    (t/map->TextureSet {:animations       (reduce (fn [m a] (assoc m (:id a) a)) {} textureset-animations)
                        :vertices         (:vbuf vertex-summary)
                        :outline-vertices (:vbuf outline-vertex-summary)
                        :tex-coords       (:vbuf tex-coord-summary)})))

(defn render-overlay
  [ctx ^GL2 gl ^TextRenderer text-renderer texture-packing]
  (let [image ^BufferedImage (.packed-image texture-packing)]
    (gl/overlay ctx gl text-renderer (format "Size: %dx%d" (.getWidth image) (.getHeight image)) 12.0 -22.0 1.0 1.0)))

(shader/defshader pos-uv-vert
  (attribute vec4 position)
  (attribute vec2 texcoord0)
  (varying vec2 var_texcoord0)
  (defn void main []
    (setq gl_Position (* gl_ModelViewProjectionMatrix position))
    (setq var_texcoord0 texcoord0)))

(shader/defshader pos-uv-frag
  (varying vec2 var_texcoord0)
  (uniform sampler2D texture)
  (defn void main []
    (setq gl_FragColor (texture2D texture var_texcoord0.xy))))

(def atlas-shader (shader/make-shader pos-uv-vert pos-uv-frag))

(defn render-texture-packing
  [ctx gl texture-packing vertex-binding gpu-texture]
  (gl/with-enabled gl [gpu-texture atlas-shader vertex-binding]
    (shader/set-uniform atlas-shader gl "texture" 0)
    (gl/gl-draw-arrays gl GL/GL_TRIANGLES 0 (* 6 (count (:coords texture-packing))))))

(defn render-quad
  [ctx gl texture-packing vertex-binding gpu-texture i]
  (gl/with-enabled gl [gpu-texture atlas-shader vertex-binding]
    (shader/set-uniform atlas-shader gl "texture" 0)
    (gl/gl-draw-arrays gl GL/GL_TRIANGLES (* 6 i) 6)))

(g/defnk produce-renderable :- RenderData
  [this texture-packing vertex-binding gpu-texture]
  {pass/overlay
   [{:world-transform geom/Identity4d
     :render-fn       (fn [ctx gl glu text-renderer] (render-overlay ctx gl text-renderer texture-packing))}]
   pass/transparent
   [{:world-transform geom/Identity4d
     :render-fn       (fn [ctx gl glu text-renderer] (render-texture-packing ctx gl texture-packing vertex-binding gpu-texture))}]})

(g/defnk produce-renderable-vertex-buffer
  [[:texture-packing aabb coords]]
  (let [vbuf       (->texture-vtx (* 6 (count coords)))
        x-scale    (/ 1.0 (.width aabb))
        y-scale    (/ 1.0 (.height aabb))]
    (doseq [coord coords]
      (let [w  (.width coord)
            h  (.height coord)
            x0 (.x coord)
            y0 (- (.height aabb) (.y coord)) ;; invert for screen
            x1 (+ x0 w)
            y1 (- (.height aabb) (+ (.y coord) h))
            u0 (* x0 x-scale)
            v0 (* y0 y-scale)
            u1 (* x1 x-scale)
            v1 (* y1 y-scale)]
        (doto vbuf
          (conj! [x0 y0 0 1 u0 (- 1 v0)])
          (conj! [x0 y1 0 1 u0 (- 1 v1)])
          (conj! [x1 y1 0 1 u1 (- 1 v1)])

          (conj! [x1 y1 0 1 u1 (- 1 v1)])
          (conj! [x1 y0 0 1 u1 (- 1 v0)])
          (conj! [x0 y0 0 1 u0 (- 1 v0)]))))
    (persistent! vbuf)))

(g/defnk produce-outline-vertex-buffer
  [[:texture-packing aabb coords]]
  (let [vbuf       (->texture-vtx (* 6 (count coords)))
        x-scale    (/ 1.0 (.width aabb))
        y-scale    (/ 1.0 (.height aabb))]
    (doseq [coord coords]
      (let [w  (.width coord)
            h  (.height coord)
            x0 (.x coord)
            y0 (- (.height aabb) (.y coord)) ;; invert for screen
            x1 (+ x0 w)
            y1 (- (.height aabb) (+ y0 h))
            u0 (* x0 x-scale)
            v0 (* y0 y-scale)
            u1 (* x1 x-scale)
            v1 (* y1 y-scale)]
        (doto vbuf
          (conj! [x0 y0 0 1 u0 (- 1 v0)])
          (conj! [x0 y1 0 1 u0 (- 1 v1)])
          (conj! [x1 y1 0 1 u1 (- 1 v1)])
          (conj! [x1 y0 0 1 u1 (- 1 v0)]))))
    (persistent! vbuf)))

(g/defnode AtlasRender
  (input gpu-texture t/Any)
  (input texture-packing t/Any)

  (output vertex-buffer t/Any         :cached produce-renderable-vertex-buffer)
  (output outline-vertex-buffer t/Any :cached produce-outline-vertex-buffer)
  (output vertex-binding t/Any        :cached (g/fnk [vertex-buffer] (vtx/use-with vertex-buffer atlas-shader)))
  (output renderable RenderData       produce-renderable))

<<<<<<< HEAD
(defn build-animation
  [anim begin]
  (let [start begin
        end   (+ begin (count (:frames anim)))]
    (.build
      (doto (TextureSetProto$TextureSetAnimation/newBuilder)
         (.setId                  (:id anim))
         (.setWidth               (int (:width  anim)))
         (.setHeight              (int (:height anim)))
         (.setStart               (int start))
         (.setEnd                 (int end))
         (protobuf/set-if-present :playback anim (partial protobuf/val->pb-enum Tile$Playback))
         (protobuf/set-if-present :fps anim)
         (protobuf/set-if-present :flip-horizontal anim)
         (protobuf/set-if-present :flip-vertical anim)
         (protobuf/set-if-present :is-animation anim)))))

(defn build-animations
  [start-idx animations]
  (let [frame-counts     (map #(count (:frames %)) animations)
        animation-starts (butlast (reductions + start-idx frame-counts))]
    (map build-animation animations animation-starts)))

(defn summarize-frames [key vbuf-factory-fn frames]
  (let [counts (map #(count (get % key)) frames)
        starts (reductions + 0 counts)
        total  (last starts)
        starts (butlast starts)
        vbuf   (vbuf-factory-fn total)]
    (doseq [frame frames
            vtx (get frame key)]
      (conj! vbuf vtx))
    {:starts (map int starts) :counts (map int counts) :vbuf (persistent! vbuf)}))

(defn texturesetc-protocol-buffer
  [texture-name textureset]
  (let [animations             (remove #(empty? (:frames %)) (:animations textureset))
        frames                 (mapcat :frames animations)
        vertex-summary         (summarize-frames :vertices         ->engine-format-texture frames)
        outline-vertex-summary (summarize-frames :outline-vertices ->engine-format-texture frames)
        tex-coord-summary      (summarize-frames :tex-coords       ->uv-only               frames)]
    (.build (doto (TextureSetProto$TextureSet/newBuilder)
            (.setTexture               texture-name)
            (.setTexCoords             (byte-pack (:vbuf tex-coord-summary)))
            (.addAllAnimations         (build-animations 0 animations))

            (.addAllVertexStart        (:starts vertex-summary))
            (.addAllVertexCount        (:counts vertex-summary))
            (.setVertices              (byte-pack (:vbuf vertex-summary)))

            (.addAllOutlineVertexStart (:starts outline-vertex-summary))
            (.addAllOutlineVertexCount (:counts outline-vertex-summary))
            (.setOutlineVertices       (byte-pack (:vbuf outline-vertex-summary)))

            (.setTileCount             (int 0))))))

(g/defnk compile-texturesetc :- t/Bool
  [this g project textureset :- TextureSet]
  (file/write-file (:textureset-filename this)
    (.toByteArray (texturesetc-protocol-buffer (:texture-name this) textureset)))
  :ok)

(defn- texturec-protocol-buffer
  [engine-format]
  (t/validate EngineFormatTexture engine-format)
  (.build (doto (Graphics$TextureImage/newBuilder)
            (.addAlternatives
              (doto (Graphics$TextureImage$Image/newBuilder)
                (.setWidth           (.width engine-format))
                (.setHeight          (.height engine-format))
                (.setOriginalWidth   (.original-width engine-format))
                (.setOriginalHeight  (.original-height engine-format))
                (.setFormat          (.format engine-format))
                (.setData            (byte-pack (.data engine-format)))
                (.addAllMipMapOffset (.mipmap-offsets engine-format))
                (.addAllMipMapSize   (.mipmap-sizes engine-format))))
            (.setType            (Graphics$TextureImage$Type/TYPE_2D))
            (.setCount           1))))

(g/defnk compile-texturec :- t/Bool
  [this g project packed-image :- BufferedImage]
  (file/write-file (:texture-filename this)
    (.toByteArray (texturec-protocol-buffer (tex/->engine-format packed-image))))
  :ok)

(g/defnode TextureSave
  (input textureset   TextureSet)
  (input packed-image BufferedImage)

  (property texture-filename    t/Str (default ""))
  (property texture-name        t/Str)
  (property textureset-filename t/Str (default ""))

  (output   texturec    t/Any compile-texturec)
  (output   texturesetc t/Any compile-texturesetc))

(defn broadcast-event [this event]
  (doseq [controller (first (g/node-value this :controllers))]
    (g/process-one-event controller event)))

(defn find-resource-nodes [project exts]
  (let [all-resource-nodes (filter (fn [node] (let [filename (:filename node)]
                                                (and filename (contains? exts (t/extension filename))))) (map first (g/sources-of project :nodes)))
        filenames (map (fn [node]
                         (let [filename (:filename node)]
                           (str "/" (t/local-path filename)))) all-resource-nodes)]
    (zipmap filenames all-resource-nodes)))

(g/defnk build-atlas-outline-children
  [images-outline-children animations-outline-children]
  (concat images-outline-children animations-outline-children))

(g/defnode AtlasNode
  "This node represents an actual Atlas. It accepts a collection
   of images and animations. It emits a packed texture-packing.

   Inputs:
   images `[dynamo.types/Image]` - A collection of images that will be packed into the atlas.
   animations `[dynamo.types/Animation]` - A collection of animations that will be packed into the atlas.

   Properties:
   margin - Integer, must be zero or greater. The number of pixels of transparent space to leave between textures.
   extrude-borders - Integer, must be zero or greater. The number of pixels for which the outer edge of each texture will be duplicated.
=======
(defn- path->id [path]
  (-> path
      (str/split #"/")
      last
      (str/split #"\.(?=[^\.]+$)")
      first))

(defn image->animation [image]
  (map->Animation {:id              (path->id (:path image))
                   :images          [image]
                   :fps             30
                   :flip-horizontal 0
                   :flip-vertical   0
                   :playback        :PLAYBACK_ONCE_FORWARD}))

(g/defnode AtlasImage
  (property path t/Str)
  (input src-image BufferedImage)
  (output image Image (g/fnk [path src-image] (Image. path src-image (.getWidth src-image) (.getHeight src-image))))
  (output animation Animation (g/fnk [image] (image->animation image)))
  (output outline t/Any (g/fnk [self path] {:self self :label (path->id path)})))

(g/defnode AtlasAnimation
  (property id t/Str)
  (property fps             dp/NonNegativeInt (default 30))
  (property flip-horizontal t/Bool)
  (property flip-vertical   t/Bool)
  (property playback        AnimationPlayback (default :PLAYBACK_ONCE_FORWARD))
>>>>>>> 3e2ede6c

  (input frames [Image])
  (input outline [t/Any])

  (output animation Animation (g/fnk [this id frames :- [Image] fps flip-horizontal flip-vertical playback]
                                     (->Animation id frames fps flip-horizontal flip-vertical playback)))
  (output outline t/Any (g/fnk [self id outline] {:self self :label id :children outline})))

(g/defnode AtlasNode
  (inherits project/ResourceNode)

  (property margin          dp/NonNegativeInt (default 0))
  (property extrude-borders dp/NonNegativeInt (default 0))

  (input animations [Animation])
  (input outline [t/Any])

  (output images [Image] (g/fnk [animations] (vals (into {} (map (fn [img] [(:path img) img]) (mapcat :images animations))))))
  (output aabb            AABB               (g/fnk [texture-packing] (geom/rect->aabb (:aabb texture-packing))))
  (output gpu-texture     t/Any      :cached (g/fnk [packed-image] (texture/image-texture packed-image)))
  (output texture-packing TexturePacking :cached :substitute-value (tex/blank-texture-packing) produce-texture-packing)
  (output packed-image    BufferedImage  :cached (g/fnk [texture-packing] (:packed-image texture-packing)))
  (output textureset      TextureSet     :cached produce-textureset)
<<<<<<< HEAD

  (on :load
      (let [project   (:project event)
            pgid      (g/nref->gid (g/node-id project))
            input     (:filename self)
            atlas     (protobuf/pb->map (protobuf/read-text AtlasProto$Atlas input))
            img-nodes (find-resource-nodes project #{"png" "jpg"})]
        (ds/transact
         (concat
          (g/set-property self :margin (:margin atlas))
          (g/set-property self :extrude-borders (:extrude-borders atlas))
          (map
           (fn [anim]
             (let [id (g/tempid pgid)]
               (concat (apply g/make-node pgid AnimationGroupNode :_id id
                              (mapcat identity (select-keys anim [:flip-horizontal :flip-vertical :fps :playback :id])))
                       (g/set-property id :images (mapv :image (:images anim)))
                       (g/connect      id :animation self :animations))))
           (:animations atlas))
          (let [images (mapv :image (:images atlas))]
            (g/set-property self :images images))))))

  (on :unload
      (ds/transact
       (for [[animation-group _] (g/sources-of (ds/now) self :animations)]
         (g/delete-node animation-group)))))

(defn construct-atlas-editor
  [project-node atlas-node view-graph]
  (g/make-nodes
   view-graph [view         scene/SceneView
               atlas-render AtlasRender
               renderer     scene/SceneRenderer
               background   background/Gradient
               grid         grid/Grid
               camera       [c/CameraController :camera (c/make-camera :orthographic) :reframe true]]
   (g/connect background   :renderable      renderer     :renderables)
   (g/connect grid         :renderable      renderer     :renderables)
   (g/connect camera       :camera          grid         :camera)
   (g/connect camera       :camera          renderer     :camera)
   (g/connect camera       :input-handler   view         :input-handlers)
   (g/connect view         :viewport        camera       :viewport)
   (g/connect view         :viewport        renderer     :viewport)
   (g/connect renderer     :frame           view         :frame)

   (g/connect atlas-node   :texture-packing atlas-render :texture-packing)
   (g/connect atlas-node   :gpu-texture     atlas-render :gpu-texture)
   (g/connect atlas-render :renderable      renderer     :renderables)
   (g/connect atlas-node   :aabb            camera       :aabb)))
=======
  (output outline         t/Any          :cached (g/fnk [self outline] {:self self :label "Atlas" :children outline})))

(defn load-atlas [project self input]
  (let [atlas (protobuf/pb->map (protobuf/read-text AtlasProto$Atlas input))
        img-resources (project/find-resources project "**.{png,jpg}")
        img-nodes (into {} (map (fn [[resource node]] [(workspace/path resource) node]) img-resources))]
    ; TODO Bug, protobuf defaults should be preserved
    (g/set-property self :margin (get atlas :margin 0))
    (g/set-property self :extrude-borders (get atlas :extrude-borders 0))
    (doseq [anim (:animations atlas)
            :let [atlas-anim (g/add (apply n/construct AtlasAnimation (mapcat identity (select-keys anim [:flip-horizontal :flip-vertical :fps :playback :id]))))
                  images (mapv :image (:images anim))]]
      (g/connect atlas-anim :animation self :animations)
      (g/connect atlas-anim :outline self :outline)
      (doseq [image (map (fn [img] (subs img 1)) images)
              :let [atlas-image (g/add (n/construct AtlasImage :path image))
                    img-node (get img-nodes image)]]
        ; TODO - fix placeholder image
        (when img-node
          (g/connect img-node :content atlas-image :src-image)
          (g/connect atlas-image :image atlas-anim :frames)
          (g/connect atlas-image :outline atlas-anim :outline))
        ))
    (let [images (mapv :image (:images atlas))]
      (doseq [image (map (fn [img] (subs img 1)) images)
              :let [atlas-image (g/add (n/construct AtlasImage :path image))
                    img-node (get img-nodes image)]]
        (g/connect img-node :content atlas-image :src-image)
        (g/connect atlas-image :animation self :animations)
        (g/connect atlas-image :outline self :outline)))
    self))

(defn setup-rendering [self view]
  (let [atlas-render (g/add (n/construct AtlasRender))
        renderer     (g/add (n/construct scene/SceneRenderer))
        background   (g/add (n/construct background/Gradient))
        grid         (g/add (n/construct grid/Grid))
        camera       (g/add (n/construct c/CameraController :camera (c/make-camera :orthographic) :reframe true))]
    (g/connect background   :renderable      renderer     :renderables)
    (g/connect grid         :renderable      renderer     :renderables)
    (g/connect camera       :camera          grid         :camera)
    (g/connect camera       :camera          renderer     :camera)
    (g/connect camera       :input-handler   view         :input-handlers)
    (g/connect view         :viewport        camera       :viewport)
    (g/connect view         :viewport        renderer     :viewport)
    (g/connect renderer     :frame           view         :frame)
    
    (g/connect self         :texture-packing atlas-render :texture-packing)
    (g/connect self         :gpu-texture     atlas-render :gpu-texture)
    (g/connect atlas-render :renderable      renderer     :renderables)
    (g/connect self         :aabb            camera       :aabb)
    ))

(defn register-resource-types [workspace]
  (workspace/register-resource-type workspace :ext "atlas" :node-type AtlasNode :load-fn load-atlas :setup-rendering-fn setup-rendering))
>>>>>>> 3e2ede6c
<|MERGE_RESOLUTION|>--- conflicted
+++ resolved
@@ -48,50 +48,6 @@
 (vtx/defvertex uv-only
   (vec2 uv))
 
-<<<<<<< HEAD
-(declare tex-outline-vertices)
-
-(defn- input-connections
-  [basis node input-label]
-  (g/sources basis node input-label))
-
-;; TODO - MTN 2015/03/26 - I think this is too complicated.
-;; It would be simpler for each content node to define a production
-;; function for its outline data & use the already-existing connections
-;; instead of creating new connections for the outline values
-(defn connect-outline-children
-  [input-labels input-name transaction graph self label kind inputs-touched]
-  (when (some (set input-labels) inputs-touched)
-    (let [children-before (input-connections transaction self input-name)
-          children-after  (mapcat #(input-connections graph self %) input-labels)]
-      (concat
-       (for [[n l] children-before]
-         (g/disconnect n l self input-name))
-       (for [[n _] children-after]
-         (g/connect n :outline-tree self input-name))))))
-
-(g/defnode AnimationGroupNode
-  (inherits core/OutlineNode)
-  (output outline-label t/Str (g/fnk [id] id))
-
-  (property images dp/ImageResourceList)
-  (input images-outline-children [OutlineItem])
-  (trigger connect-images-outline-children :input-connections (partial connect-outline-children [:images] :images-outline-children))
-  (output outline-children [OutlineItem] (g/fnk [images-outline-children] images-outline-children))
-  (property id t/Str)
-  (property fps             dp/NonNegativeInt (default 30))
-  (property flip-horizontal t/Bool)
-  (property flip-vertical   t/Bool)
-  (property playback        AnimationPlayback (default :PLAYBACK_ONCE_FORWARD))
-
-  (input images [ein/ImageResourceNode])
-
-  (output animation Animation
-    (g/fnk [this id images :- [Image] fps flip-horizontal flip-vertical playback]
-      (->Animation id images fps flip-horizontal flip-vertical playback))))
-
-=======
->>>>>>> 3e2ede6c
 (g/defnk produce-texture-packing :- TexturePacking
   [images :- [Image] margin extrude-borders]
   (tex/pack-textures margin extrude-borders images))
@@ -265,131 +221,6 @@
   (output vertex-binding t/Any        :cached (g/fnk [vertex-buffer] (vtx/use-with vertex-buffer atlas-shader)))
   (output renderable RenderData       produce-renderable))
 
-<<<<<<< HEAD
-(defn build-animation
-  [anim begin]
-  (let [start begin
-        end   (+ begin (count (:frames anim)))]
-    (.build
-      (doto (TextureSetProto$TextureSetAnimation/newBuilder)
-         (.setId                  (:id anim))
-         (.setWidth               (int (:width  anim)))
-         (.setHeight              (int (:height anim)))
-         (.setStart               (int start))
-         (.setEnd                 (int end))
-         (protobuf/set-if-present :playback anim (partial protobuf/val->pb-enum Tile$Playback))
-         (protobuf/set-if-present :fps anim)
-         (protobuf/set-if-present :flip-horizontal anim)
-         (protobuf/set-if-present :flip-vertical anim)
-         (protobuf/set-if-present :is-animation anim)))))
-
-(defn build-animations
-  [start-idx animations]
-  (let [frame-counts     (map #(count (:frames %)) animations)
-        animation-starts (butlast (reductions + start-idx frame-counts))]
-    (map build-animation animations animation-starts)))
-
-(defn summarize-frames [key vbuf-factory-fn frames]
-  (let [counts (map #(count (get % key)) frames)
-        starts (reductions + 0 counts)
-        total  (last starts)
-        starts (butlast starts)
-        vbuf   (vbuf-factory-fn total)]
-    (doseq [frame frames
-            vtx (get frame key)]
-      (conj! vbuf vtx))
-    {:starts (map int starts) :counts (map int counts) :vbuf (persistent! vbuf)}))
-
-(defn texturesetc-protocol-buffer
-  [texture-name textureset]
-  (let [animations             (remove #(empty? (:frames %)) (:animations textureset))
-        frames                 (mapcat :frames animations)
-        vertex-summary         (summarize-frames :vertices         ->engine-format-texture frames)
-        outline-vertex-summary (summarize-frames :outline-vertices ->engine-format-texture frames)
-        tex-coord-summary      (summarize-frames :tex-coords       ->uv-only               frames)]
-    (.build (doto (TextureSetProto$TextureSet/newBuilder)
-            (.setTexture               texture-name)
-            (.setTexCoords             (byte-pack (:vbuf tex-coord-summary)))
-            (.addAllAnimations         (build-animations 0 animations))
-
-            (.addAllVertexStart        (:starts vertex-summary))
-            (.addAllVertexCount        (:counts vertex-summary))
-            (.setVertices              (byte-pack (:vbuf vertex-summary)))
-
-            (.addAllOutlineVertexStart (:starts outline-vertex-summary))
-            (.addAllOutlineVertexCount (:counts outline-vertex-summary))
-            (.setOutlineVertices       (byte-pack (:vbuf outline-vertex-summary)))
-
-            (.setTileCount             (int 0))))))
-
-(g/defnk compile-texturesetc :- t/Bool
-  [this g project textureset :- TextureSet]
-  (file/write-file (:textureset-filename this)
-    (.toByteArray (texturesetc-protocol-buffer (:texture-name this) textureset)))
-  :ok)
-
-(defn- texturec-protocol-buffer
-  [engine-format]
-  (t/validate EngineFormatTexture engine-format)
-  (.build (doto (Graphics$TextureImage/newBuilder)
-            (.addAlternatives
-              (doto (Graphics$TextureImage$Image/newBuilder)
-                (.setWidth           (.width engine-format))
-                (.setHeight          (.height engine-format))
-                (.setOriginalWidth   (.original-width engine-format))
-                (.setOriginalHeight  (.original-height engine-format))
-                (.setFormat          (.format engine-format))
-                (.setData            (byte-pack (.data engine-format)))
-                (.addAllMipMapOffset (.mipmap-offsets engine-format))
-                (.addAllMipMapSize   (.mipmap-sizes engine-format))))
-            (.setType            (Graphics$TextureImage$Type/TYPE_2D))
-            (.setCount           1))))
-
-(g/defnk compile-texturec :- t/Bool
-  [this g project packed-image :- BufferedImage]
-  (file/write-file (:texture-filename this)
-    (.toByteArray (texturec-protocol-buffer (tex/->engine-format packed-image))))
-  :ok)
-
-(g/defnode TextureSave
-  (input textureset   TextureSet)
-  (input packed-image BufferedImage)
-
-  (property texture-filename    t/Str (default ""))
-  (property texture-name        t/Str)
-  (property textureset-filename t/Str (default ""))
-
-  (output   texturec    t/Any compile-texturec)
-  (output   texturesetc t/Any compile-texturesetc))
-
-(defn broadcast-event [this event]
-  (doseq [controller (first (g/node-value this :controllers))]
-    (g/process-one-event controller event)))
-
-(defn find-resource-nodes [project exts]
-  (let [all-resource-nodes (filter (fn [node] (let [filename (:filename node)]
-                                                (and filename (contains? exts (t/extension filename))))) (map first (g/sources-of project :nodes)))
-        filenames (map (fn [node]
-                         (let [filename (:filename node)]
-                           (str "/" (t/local-path filename)))) all-resource-nodes)]
-    (zipmap filenames all-resource-nodes)))
-
-(g/defnk build-atlas-outline-children
-  [images-outline-children animations-outline-children]
-  (concat images-outline-children animations-outline-children))
-
-(g/defnode AtlasNode
-  "This node represents an actual Atlas. It accepts a collection
-   of images and animations. It emits a packed texture-packing.
-
-   Inputs:
-   images `[dynamo.types/Image]` - A collection of images that will be packed into the atlas.
-   animations `[dynamo.types/Animation]` - A collection of animations that will be packed into the atlas.
-
-   Properties:
-   margin - Integer, must be zero or greater. The number of pixels of transparent space to leave between textures.
-   extrude-borders - Integer, must be zero or greater. The number of pixels for which the outer edge of each texture will be duplicated.
-=======
 (defn- path->id [path]
   (-> path
       (str/split #"/")
@@ -418,7 +249,6 @@
   (property flip-horizontal t/Bool)
   (property flip-vertical   t/Bool)
   (property playback        AnimationPlayback (default :PLAYBACK_ONCE_FORWARD))
->>>>>>> 3e2ede6c
 
   (input frames [Image])
   (input outline [t/Any])
@@ -442,43 +272,50 @@
   (output texture-packing TexturePacking :cached :substitute-value (tex/blank-texture-packing) produce-texture-packing)
   (output packed-image    BufferedImage  :cached (g/fnk [texture-packing] (:packed-image texture-packing)))
   (output textureset      TextureSet     :cached produce-textureset)
-<<<<<<< HEAD
-
-  (on :load
-      (let [project   (:project event)
-            pgid      (g/nref->gid (g/node-id project))
-            input     (:filename self)
-            atlas     (protobuf/pb->map (protobuf/read-text AtlasProto$Atlas input))
-            img-nodes (find-resource-nodes project #{"png" "jpg"})]
-        (ds/transact
-         (concat
-          (g/set-property self :margin (:margin atlas))
-          (g/set-property self :extrude-borders (:extrude-borders atlas))
-          (map
-           (fn [anim]
-             (let [id (g/tempid pgid)]
-               (concat (apply g/make-node pgid AnimationGroupNode :_id id
-                              (mapcat identity (select-keys anim [:flip-horizontal :flip-vertical :fps :playback :id])))
-                       (g/set-property id :images (mapv :image (:images anim)))
-                       (g/connect      id :animation self :animations))))
-           (:animations atlas))
-          (let [images (mapv :image (:images atlas))]
-            (g/set-property self :images images))))))
-
-  (on :unload
-      (ds/transact
-       (for [[animation-group _] (g/sources-of (ds/now) self :animations)]
-         (g/delete-node animation-group)))))
-
-(defn construct-atlas-editor
-  [project-node atlas-node view-graph]
+  (output outline         t/Any          :cached (g/fnk [self outline] {:self self :label "Atlas" :children outline})))
+
+(def ^:private atlas-animation-keys [:flip-horizontal :flip-vertical :fps :playback :id])
+
+(defn- attach-atlas-image-nodes
+  [graph-id parent img-nodes images]
+  (for [image images
+        :when (get img-nodes image)
+        :let [img-node (get img-nodes image)]]
+    (g/make-nodes
+     graph-id
+     [atlas-image [AtlasImage :path image]]
+     (concat
+      (g/connect (get img-nodes image) :content   atlas-image :src-image)
+      (g/connect atlas-image           :animation parent      :animations)
+      (g/connect atlas-image           :outline   parent      :outline)))))
+
+(defn load-atlas [project self input]
+  (let [atlas         (protobuf/pb->map (protobuf/read-text AtlasProto$Atlas input))
+        img-resources (project/find-resources project "**.{png,jpg}")
+        img-nodes     (into {} (map (fn [[resource node]] [(workspace/path resource) node]) img-resources))
+        graph-id      (g/nref->gid (g/node-id self))]
+    (concat
+     ;; TODO Bug, protobuf defaults should be preserved
+     (g/set-property self :margin (get atlas :margin 0))
+     (g/set-property self :extrude-borders (get atlas :extrude-borders 0))
+     (attach-atlas-image-nodes graph-id self img-nodes (mapv #(subs (:image %) 1) (:images atlas)))
+     (for [anim (:animations atlas)
+           :let [images (mapv :image (:images anim))]]
+       (g/make-nodes
+        (g/nref->gid (g/node-id self))
+        [atlas-anim [AtlasAnimation :flip-horizontal (:flip-horizontal anim) :flip-vertical (:flip-vertical anim) :fps (:fps anim) :playback (:playback anim) :id (:id anim)]]
+        (g/connect atlas-anim :animation self :animations)
+        (g/connect atlas-anim :outline   self :outline)
+        (attach-atlas-image-nodes graph-id atlas-anim img-nodes images))))))
+
+(defn setup-rendering [self view]
   (g/make-nodes
-   view-graph [view         scene/SceneView
-               atlas-render AtlasRender
-               renderer     scene/SceneRenderer
-               background   background/Gradient
-               grid         grid/Grid
-               camera       [c/CameraController :camera (c/make-camera :orthographic) :reframe true]]
+   (g/nref->gid view)
+   [atlas-render AtlasRender
+    renderer     scene/SceneRenderer
+    background   background/Gradient
+    grid         grid/Grid
+    camera       [c/CameraController :camera (c/make-camera :orthographic) :reframe true]]
    (g/connect background   :renderable      renderer     :renderables)
    (g/connect grid         :renderable      renderer     :renderables)
    (g/connect camera       :camera          grid         :camera)
@@ -488,64 +325,10 @@
    (g/connect view         :viewport        renderer     :viewport)
    (g/connect renderer     :frame           view         :frame)
 
-   (g/connect atlas-node   :texture-packing atlas-render :texture-packing)
-   (g/connect atlas-node   :gpu-texture     atlas-render :gpu-texture)
+   (g/connect self         :texture-packing atlas-render :texture-packing)
+   (g/connect self         :gpu-texture     atlas-render :gpu-texture)
    (g/connect atlas-render :renderable      renderer     :renderables)
-   (g/connect atlas-node   :aabb            camera       :aabb)))
-=======
-  (output outline         t/Any          :cached (g/fnk [self outline] {:self self :label "Atlas" :children outline})))
-
-(defn load-atlas [project self input]
-  (let [atlas (protobuf/pb->map (protobuf/read-text AtlasProto$Atlas input))
-        img-resources (project/find-resources project "**.{png,jpg}")
-        img-nodes (into {} (map (fn [[resource node]] [(workspace/path resource) node]) img-resources))]
-    ; TODO Bug, protobuf defaults should be preserved
-    (g/set-property self :margin (get atlas :margin 0))
-    (g/set-property self :extrude-borders (get atlas :extrude-borders 0))
-    (doseq [anim (:animations atlas)
-            :let [atlas-anim (g/add (apply n/construct AtlasAnimation (mapcat identity (select-keys anim [:flip-horizontal :flip-vertical :fps :playback :id]))))
-                  images (mapv :image (:images anim))]]
-      (g/connect atlas-anim :animation self :animations)
-      (g/connect atlas-anim :outline self :outline)
-      (doseq [image (map (fn [img] (subs img 1)) images)
-              :let [atlas-image (g/add (n/construct AtlasImage :path image))
-                    img-node (get img-nodes image)]]
-        ; TODO - fix placeholder image
-        (when img-node
-          (g/connect img-node :content atlas-image :src-image)
-          (g/connect atlas-image :image atlas-anim :frames)
-          (g/connect atlas-image :outline atlas-anim :outline))
-        ))
-    (let [images (mapv :image (:images atlas))]
-      (doseq [image (map (fn [img] (subs img 1)) images)
-              :let [atlas-image (g/add (n/construct AtlasImage :path image))
-                    img-node (get img-nodes image)]]
-        (g/connect img-node :content atlas-image :src-image)
-        (g/connect atlas-image :animation self :animations)
-        (g/connect atlas-image :outline self :outline)))
-    self))
-
-(defn setup-rendering [self view]
-  (let [atlas-render (g/add (n/construct AtlasRender))
-        renderer     (g/add (n/construct scene/SceneRenderer))
-        background   (g/add (n/construct background/Gradient))
-        grid         (g/add (n/construct grid/Grid))
-        camera       (g/add (n/construct c/CameraController :camera (c/make-camera :orthographic) :reframe true))]
-    (g/connect background   :renderable      renderer     :renderables)
-    (g/connect grid         :renderable      renderer     :renderables)
-    (g/connect camera       :camera          grid         :camera)
-    (g/connect camera       :camera          renderer     :camera)
-    (g/connect camera       :input-handler   view         :input-handlers)
-    (g/connect view         :viewport        camera       :viewport)
-    (g/connect view         :viewport        renderer     :viewport)
-    (g/connect renderer     :frame           view         :frame)
-    
-    (g/connect self         :texture-packing atlas-render :texture-packing)
-    (g/connect self         :gpu-texture     atlas-render :gpu-texture)
-    (g/connect atlas-render :renderable      renderer     :renderables)
-    (g/connect self         :aabb            camera       :aabb)
-    ))
+   (g/connect self         :aabb            camera       :aabb)))
 
 (defn register-resource-types [workspace]
-  (workspace/register-resource-type workspace :ext "atlas" :node-type AtlasNode :load-fn load-atlas :setup-rendering-fn setup-rendering))
->>>>>>> 3e2ede6c
+  (workspace/register-resource-type workspace :ext "atlas" :node-type AtlasNode :load-fn load-atlas :setup-rendering-fn setup-rendering))