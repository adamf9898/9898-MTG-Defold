--- conflicted
+++ resolved
@@ -9,11 +9,8 @@
             [editor.protobuf :as protobuf]
             [editor.validation :as validation]
             [editor.core :as core]
-<<<<<<< HEAD
-            [schema.core :as s])
-=======
+            [schema.core :as s]
             [util.id-vec :as iv])
->>>>>>> 3882ca26
   (:import [java.util StringTokenizer]
            [javax.vecmath Quat4d Point3d Matrix4d Vector3d]))
 
@@ -142,7 +139,6 @@
     {:points (curve-vals c)
      :spread (:spread c)})))
 
-<<<<<<< HEAD
 (def default-curve (map->Curve {:points [{:x 0 :y 0 :t-x 1 :t-y 0}]}))
 
 (def default-curve-spread (map->CurveSpread {:points [{:x 0 :y 0 :t-x 1 :t-y 0}] :spread 0}))
@@ -154,15 +150,6 @@
                              :property-type-vector4 (:schema @t/Vec4)
                              :property-type-quat    (:schema @t/Vec3)
                              :property-type-boolean s/Bool})
-=======
-(def go-prop-type->clj-type {:property-type-number g/Num
-                             :property-type-hash String
-                             :property-type-url String
-                             :property-type-vector3 t/Vec3
-                             :property-type-vector4 t/Vec4
-                             :property-type-quat t/Vec3
-                             :property-type-boolean g/Bool})
->>>>>>> 3882ca26
 
 (defn- q-round [v]
   (let [f 10e6]
