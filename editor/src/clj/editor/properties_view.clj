(ns editor.properties-view
  (:require [clojure.set :as set]
            [camel-snake-kebab :as camel]
            [dynamo.graph :as g]
            [editor.protobuf :as protobuf]
            [editor.core :as core]
            [schema.core :as s]
            [editor.dialogs :as dialogs]
            [editor.ui :as ui]
            [editor.jfx :as jfx]
            [editor.types :as types]
            [editor.properties :as properties]
            [editor.workspace :as workspace]
            [editor.resource :as resource]
            [util.id-vec :as iv])
  (:import [com.defold.editor Start]
           [com.dynamo.proto DdfExtensions]
           [com.google.protobuf ProtocolMessageEnum]
           [com.jogamp.opengl.util.awt Screenshot]
           [javafx.application Platform]
           [javafx.beans.value ChangeListener]
           [javafx.collections FXCollections ObservableList]
           [javafx.embed.swing SwingFXUtils]
           [javafx.event ActionEvent EventHandler]
           [javafx.fxml FXMLLoader]
           [javafx.geometry Insets Pos Point2D]
           [javafx.scene Scene Node Parent]
           [javafx.scene.control Control Button CheckBox ComboBox ColorPicker Label Slider TextField TextInputControl ToggleButton Tooltip TitledPane TextArea TreeItem Menu MenuItem MenuBar Tab ProgressBar]
           [javafx.scene.image Image ImageView WritableImage PixelWriter]
           [javafx.scene.input MouseEvent]
           [javafx.scene.layout Pane AnchorPane GridPane StackPane HBox VBox Priority ColumnConstraints]
           [javafx.scene.paint Color]
           [javafx.stage Stage FileChooser]
           [javafx.util Callback StringConverter]
           [java.io File]
           [java.nio.file Paths]
           [java.util.prefs Preferences]
           [javax.media.opengl GL GL2 GLContext GLProfile GLDrawableFactory GLCapabilities]
           [com.google.protobuf ProtocolMessageEnum]
           [editor.properties CurveSpread Curve]))

(set! *warn-on-reflection* true)

(def ^{:private true :const true} grid-hgap 4)
(def ^{:private true :const true} grid-vgap 6)

(defn- to-int [s]
  (try
    (Integer/parseInt s)
    (catch Throwable _
      nil)))

(defn- to-double [s]
 (try
   (Double/parseDouble s)
   (catch Throwable _
     nil)))

(declare update-field-message)

(defn- update-text-fn [^TextInputControl text values message read-only?]
  (ui/text! text (str (properties/unify-values values)))
  (update-field-message [text] message)
  (ui/editable! text (not read-only?)))

(defn- auto-commit! [^Node node update-fn]
  (ui/on-focus! node (fn [got-focus] (if got-focus
                                       (ui/user-data! node ::auto-commit? false)
                                       (when (ui/user-data node ::auto-commit?)
                                         (update-fn nil)))))
  (ui/on-edit! node (fn [old new] (ui/user-data! node ::auto-commit? true))))

(defmulti create-property-control! (fn [edit-type _ property-fn]
                                     (or (some-> edit-type :type g/value-type-dispatch-value)
                                         (:type edit-type))))

(defmethod create-property-control! g/Str [_ _ property-fn]
  (let [text         (TextField.)
        update-ui-fn (partial update-text-fn text)
        update-fn    (fn [_]
                       (properties/set-values! (property-fn) (repeat (.getText text))))]
    (doto text
      (.setPrefWidth Double/MAX_VALUE)
      (ui/on-action! update-fn)
      (auto-commit! update-fn))
    [text update-ui-fn]))

(defmethod create-property-control! g/Int [_ _ property-fn]
  (let [text         (TextField.)
        update-ui-fn (partial update-text-fn text)
        update-fn    (fn [_]
                       (if-let [v (to-int (.getText text))]
                         (let [property (property-fn)]
                           (properties/set-values! property (repeat v))
                           (update-ui-fn (properties/values property)
                                         (properties/validation-message property)
                                         (properties/read-only? property)))))]
    (doto text
      (.setPrefWidth Double/MAX_VALUE)
      (ui/on-action! update-fn)
      (auto-commit! update-fn))
    [text update-ui-fn]))

(defmethod create-property-control! g/Num [_ _ property-fn]
  (let [text         (TextField.)
        update-ui-fn (partial update-text-fn text)
        update-fn    (fn [_] (if-let [v (to-double (.getText text))]
                               (properties/set-values! (property-fn) (repeat v))
                               (update-ui-fn (properties/values (property-fn))
                                             (properties/validation-message (property-fn)))))]
    (doto text
      (.setPrefWidth Double/MAX_VALUE)
      (ui/on-action! update-fn)
      (auto-commit! update-fn))
    [text update-ui-fn]))

(defmethod create-property-control! g/Bool [_ _ property-fn]
  (let [check (CheckBox.)
        update-ui-fn (fn [values message read-only?]
                       (let [v (properties/unify-values values)]
                         (if (nil? v)
                           (.setIndeterminate check true)
                           (doto check
                             (.setIndeterminate false)
                             (.setSelected v))))
                       (update-field-message [check] message)
                       (ui/editable! check (not read-only?)))]
    (ui/on-action! check (fn [_] (properties/set-values! (property-fn) (repeat (.isSelected check)))))
    [check update-ui-fn]))

(defn- create-property-component [ctrls]
  (let [box (doto (GridPane.)
              (.setPrefWidth 5000)
              (ui/add-style! "property-component")
              (ui/children! ctrls))]
    (doall (map-indexed (fn [idx c]
                          (GridPane/setConstraints c idx 0))
                        ctrls))
    box))

(defn- create-multi-textfield! [labels property-fn]
  (let [text-fields  (mapv (fn [l] (doto (TextField.)
                                     (.setPrefWidth 5000)
                                     (GridPane/setFillWidth true)))
                           labels)
        box          (doto (GridPane.)
                       (.setPrefWidth Double/MAX_VALUE))
        update-ui-fn (fn [values message read-only?]
                       (doseq [[^TextInputControl t v] (map-indexed (fn [i t]
                                                                      [t (str (properties/unify-values
                                                                               (map #(nth % i) values)))])
                                                                    text-fields)]
                         (ui/text! t v)
                         (ui/editable! t (not read-only?)))
                       (update-field-message text-fields message))]
    (doseq [[t f] (map-indexed (fn [i t]
                                 [t (fn [_]
                                      (let [v            (to-double (.getText ^TextField t))
                                            current-vals (properties/values (property-fn))]
                                        (if v
                                          (properties/set-values! (property-fn) (mapv #(assoc (vec %) i v) current-vals))
                                          (update-ui-fn current-vals (properties/validation-message (property-fn))
                                                        (properties/read-only? (property-fn))))))])
                               text-fields)]
      (ui/on-action! ^TextField t f)
      (auto-commit! t f))
    (doall (map-indexed (fn [idx [t label]]
                          (let [comp (create-property-component [(doto (Label. label)
                                                                   (.setMinWidth 25))
                                                                 t])]
                            (ui/add-child! box comp)
                            (GridPane/setConstraints comp idx 0)
                            (GridPane/setFillWidth comp true)))
                        (map vector text-fields labels)))
    [box update-ui-fn]))

(defmethod create-property-control! types/Vec3 [_ _ property-fn]
  (create-multi-textfield! ["X" "Y" "Z"] property-fn))

(defmethod create-property-control! types/Vec4 [_ _ property-fn]
  (create-multi-textfield! ["X" "Y" "Z" "W"] property-fn))

(defn- create-multi-keyed-textfield! [fields property-fn]
  (let [text-fields  (mapv (fn [_] (doto (TextField.)
                                     (.setPrefWidth 5000)))
                           fields)
        box          (doto (GridPane.)
                       (.setPrefWidth Double/MAX_VALUE))
        update-ui-fn (fn [values message read-only?]
                       (doseq [[^TextInputControl t v] (map (fn [f t]
                                                              (let [get-fn (or (:get-fn f)
                                                                               #(get-in % (:path f)))]
                                                                [t (str (properties/unify-values
                                                                         (map get-fn values)))]))
                                                            fields text-fields)]
                         (ui/text! t v)
                         (ui/editable! t (not read-only?)))
                       (update-field-message text-fields message))]
    (doseq [[t f] (map (fn [f t]
                         (let [set-fn (or (:set-fn f)
                                          (fn [e v] (assoc-in e (:path f) v)))]
                           [t (fn [_]
                                (let [v            (to-double (.getText ^TextField t))
                                      current-vals (properties/values (property-fn))]
                                  (if v
                                    (properties/set-values! (property-fn) (mapv #(set-fn % v) current-vals))
                                    (update-ui-fn current-vals (properties/validation-message (property-fn))
                                                  (properties/read-only? (property-fn))))))]))
                       fields text-fields)]
      (ui/on-action! ^TextField t f)
      (auto-commit! t (fn [got-focus] (and (not got-focus) (f nil)))))
    (doall (map-indexed (fn [idx [t f]]
                          (let [children (cond-> []
                                           (:label f)   (conj (doto (Label. (:label f))
                                                                (.setMinWidth 60)))
                                           (:control f) (conj (:control f))
                                           true         (conj (doto t (GridPane/setFillWidth true))))
                                comp     (create-property-component children)]
                            (ui/add-child! box comp)
                            (GridPane/setConstraints comp idx 0)
                            (GridPane/setFillWidth comp true)))
                        (map vector text-fields fields)))
    [box update-ui-fn]))

(def ^:private ^:dynamic *programmatic-setting* nil)

(defn- make-curve-toggler ^ToggleButton [property-fn]
  (let [^ToggleButton toggle-button (doto (ToggleButton. nil (jfx/get-image-view "icons/32/Icons_X_03_Bezier.png" 12.0))
                                    (ui/add-styles! ["embedded-properties-button"]))]
    (doto toggle-button
      (ui/on-action! (fn [_]
                       (let [selected (.isSelected toggle-button)
                             vals (mapv (fn [curve] (let [v (-> curve
                                                              properties/curve-vals
                                                              first)]
                                                      (assoc curve :points (iv/iv-vec (cond-> [v]
                                                                                        selected
                                                                                        (conj (assoc v 0 1.0)))))))
                                        (properties/values (property-fn)))]
                         (properties/set-values! (property-fn) vals)))))))

(defmethod create-property-control! CurveSpread [_ _ property-fn]
  (let [^ToggleButton toggle-button (make-curve-toggler property-fn)
        fields [{:label "Value"
                 :get-fn (fn [c] (second (first (properties/curve-vals c))))
                 :set-fn (fn [c v] (properties/->curve-spread [[0 v 1 0]] (:spread c)))
                 :control toggle-button}
                {:label "Spread" :path [:spread]}]
        [^HBox box update-ui-fn] (create-multi-keyed-textfield! fields property-fn)
        ^TextField text-field (some #(and (instance? TextField %) %) (.getChildren ^HBox (first (.getChildren box))))
        update-ui-fn (fn [values message read-only?]
                       (update-ui-fn values message read-only?)
                       (let [curved? (boolean (< 1 (count (properties/curve-vals (first values)))))]
                         (.setSelected toggle-button curved?)
                         (ui/disable! text-field curved?)))]
    [box update-ui-fn]))

(defmethod create-property-control! Curve [_ _ property-fn]
  (let [^ToggleButton toggle-button (make-curve-toggler property-fn)
        fields [{:get-fn (fn [c] (second (first (properties/curve-vals c))))
                 :set-fn (fn [c v] (properties/->curve [[0 v 1 0]]))
                 :control toggle-button}]
        [^HBox box update-ui-fn] (create-multi-keyed-textfield! fields property-fn)
          ^TextField text-field (some #(and (instance? TextField %) %) (.getChildren ^HBox (first (.getChildren box))))
          update-ui-fn (fn [values message read-only?]
                         (update-ui-fn values message read-only?)
                         (let [curved? (boolean (< 1 (count (properties/curve-vals (first values)))))]
                           (.setSelected toggle-button curved?)
                           (ui/disable! text-field curved?)))]
    [box update-ui-fn]))

(defmethod create-property-control! types/Color [_ _ property-fn]
  (let [color-picker (doto (ColorPicker.)
                       (.setPrefWidth Double/MAX_VALUE))
        update-ui-fn  (fn [values message read-only?]
                        (let [v (properties/unify-values values)]
                          (if (nil? v)
                            (.setValue color-picker nil)
                            (let [[r g b a] v]
                              (.setValue color-picker (Color. r g b a)))))
                        (update-field-message [color-picker] message)
                        (ui/editable! color-picker (not read-only?)))]

    (ui/on-action! color-picker (fn [_] (let [^Color c (.getValue color-picker)
                                              v        [(.getRed c) (.getGreen c) (.getBlue c) (.getOpacity c)]]
                                          (properties/set-values! (property-fn) (repeat v)))))
    [color-picker update-ui-fn]))

(defmethod create-property-control! :choicebox [edit-type _ property-fn]
  (let [options      (:options edit-type)
        inv-options  (clojure.set/map-invert options)
        converter    (proxy [StringConverter] []
                       (toString [value]
                         (get options value (str value)))
                       (fromString [s]
                         (inv-options s)))
        cb           (doto (ComboBox.)
                       (.setPrefWidth Double/MAX_VALUE)
                       (.setConverter converter)
                       (ui/cell-factory! (fn [val]  {:text (options val)}))
                       (-> (.getItems) (.addAll (object-array (map first options)))))
        update-ui-fn (fn [values message read-only?]
                       (binding [*programmatic-setting* true]
                         (let [value (properties/unify-values values)]
                           (if (contains? options value)
                             (do
                               (.setValue cb value)
                               (.setText (.getEditor cb) (options value)))
                             (do
                               (.setValue cb nil)
                               (.. cb (getSelectionModel) (clearSelection)))))
                         (update-field-message [cb] message)
                         (ui/editable! cb (not read-only?))))]
    (ui/observe (.valueProperty cb) (fn [observable old-val new-val]
                                      (when-not *programmatic-setting*
                                        (properties/set-values! (property-fn) (repeat new-val)))))
    [cb update-ui-fn]))

<<<<<<< HEAD
(defmethod create-property-control! resource/Resource [edit-type workspace property-fn]
  (let [box (HBox.)
        button (doto (Button. "...") (ui/add-style! "small-button"))
        text (TextField.)
        from-type (or (:from-type edit-type) identity)
        to-type (or (:to-type edit-type) identity)
        dialog-opts (if (:ext edit-type) {:ext (:ext edit-type)} {})
=======
(defmethod create-property-control! (g/protocol resource/Resource) [edit-type workspace property-fn]
  (let [box          (doto (GridPane.)
                       (.setPrefWidth Double/MAX_VALUE))
        button       (doto (Button. "...")
                       (.setMinWidth 40)
                       (ui/add-style! "small-button"))
        text         (doto (TextField.)
                       (GridPane/setFillWidth true))
        from-type    (or (:from-type edit-type) identity)
        to-type      (or (:to-type edit-type) identity)
        dialog-opts  (if (:ext edit-type) {:ext (:ext edit-type)} {})
>>>>>>> 6c297d88
        update-ui-fn (fn [values message read-only?]
                       (let [val (properties/unify-values (map to-type values))]
                         (ui/text! text (when val (resource/proj-path val))))
                       (update-field-message [text] message)
                       (ui/editable! text (not read-only?))
                       (ui/editable! button (not read-only?)))]
    (ui/add-style! box "composite-property-control-container")
    (ui/on-action! button (fn [_]  (when-let [resource (first (dialogs/make-resource-dialog workspace dialog-opts))]
                                     (properties/set-values! (property-fn) (repeat (from-type resource))))))
    (ui/on-action! text (fn [_] (let [path     (ui/text text)
                                      resource (workspace/resolve-workspace-resource workspace path)]
                                  (properties/set-values! (property-fn) (repeat (from-type resource))))))
    (ui/children! box [text button])
    (GridPane/setConstraints text 0 0)
    (GridPane/setConstraints button 1 0)
    (.. box getColumnConstraints (add (doto (ColumnConstraints.)
                                        (.setFillWidth true)
                                        (.setHgrow Priority/ALWAYS))))
    [box update-ui-fn]))

(defmethod create-property-control! :slider [edit-type workspace property-fn]
  (let [box (doto (GridPane.)
              (.setPrefWidth Double/MAX_VALUE))
        [^TextField textfield tf-update-ui-fn] (create-property-control! {:type g/Num} workspace property-fn)
        min (:min edit-type 0.0)
        max (:max edit-type 1.0)
        val (:value edit-type max)
        precision (:precision edit-type)
        slider (Slider. min max val)
        update-ui-fn (fn [values message read-only?]
                       (tf-update-ui-fn values message read-only?)
                       (binding [*programmatic-setting* true]
                         (if-let [v (properties/unify-values values)]
                           (doto slider
                             (.setDisable false)
                             (.setValue v))
                           (.setDisable slider true))
                         (update-field-message [slider] message)
                         (ui/editable! slider (not read-only?))))]
    (.setPrefColumnCount textfield (if precision (count (str precision)) 5))
    (ui/observe (.valueChangingProperty slider) (fn [observable old-val new-val]
                                                  (ui/user-data! slider ::op-seq (gensym))))
    (ui/observe (.valueProperty slider) (fn [observable old-val new-val]
                                          (when-not *programmatic-setting*
                                            (let [val (if precision
                                                        (* precision (Math/round (double (/ new-val precision))))
                                                        new-val)]
                                              (properties/set-values! (property-fn) (repeat val) (ui/user-data slider ::op-seq))))))
    (ui/children! box [textfield slider])
    (GridPane/setConstraints textfield 0 0)
    (GridPane/setConstraints slider 1 0)
    (.. box getColumnConstraints (add (doto (ColumnConstraints.)
                                        (.setFillWidth true)
                                        (.setPercentWidth 20))))
    (.. box getColumnConstraints (add (doto (ColumnConstraints.)
                                        (.setFillWidth true)
                                        (.setPercentWidth 80))))
    [box update-ui-fn]))

(defmethod create-property-control! :default [_ _ _]
  (let [text         (TextField.)
        wrapper      (doto (HBox.)
                       (.setPrefWidth Double/MAX_VALUE))
        update-ui-fn (fn [values message read-only?]
                       (ui/text! text (properties/unify-values (map str values)))
                       (update-field-message [wrapper] message)
                       (ui/editable! text (not read-only?)))]
    (HBox/setHgrow text Priority/ALWAYS)
    (ui/children! wrapper [text])
    (.setDisable text true)
    [wrapper update-ui-fn]))

(defn- ^Point2D node-screen-coords [^Node node ^Point2D offset]
  (let [scene (.getScene node)
        window (.getWindow scene)
        window-coords (Point2D. (.getX window) (.getY window))
        scene-coords (Point2D. (.getX scene) (.getY scene))
        node-coords (.localToScene node (.getX offset) (.getY offset))]
    (.add node-coords (.add scene-coords window-coords))))

(def ^:private severity-tooltip-style-map
  {g/FATAL "tooltip-error"
   g/SEVERE "tooltip-error"
   g/WARNING "tooltip-warning"
   g/INFO "tooltip-warning"})

(defn- show-message-tooltip [^Node control]
  (when-let [tip (ui/user-data control ::field-message)]
    ;; FIXME: Hack to position tooltip somewhat below control so .show doesn't immediately trigger an :exit.
    (let [tooltip (Tooltip. (:message tip))
          control-bounds (.getLayoutBounds control)
          tooltip-coords (node-screen-coords control (Point2D. 0.0 (+ (.getHeight control-bounds) 11.0)))]
      (ui/add-style! tooltip (severity-tooltip-style-map (:severity tip)))
      (ui/user-data! control ::tooltip tooltip)
      (.show tooltip control (.getX tooltip-coords) (.getY tooltip-coords)))))

(defn- hide-message-tooltip [control]
  (when-let [tooltip ^Tooltip (ui/user-data control ::tooltip)]
    (ui/user-data! control ::tooltip nil)
    (.hide tooltip)))

(defn- update-message-tooltip [control]
  (when (ui/user-data control ::tooltip)
    (hide-message-tooltip control)
    (show-message-tooltip control)))

(defn- install-tooltip-message [ctrl msg]
  (ui/user-data! ctrl ::field-message msg)
  (ui/on-mouse! ctrl
    (when msg
      (fn [verb e]
        (condp = verb
          :enter (show-message-tooltip ctrl)
          :exit (hide-message-tooltip ctrl)
          :move nil)))))

(def ^:private severity-field-style-map
  {g/FATAL "field-error"
   g/SEVERE "field-error"
   g/WARNING "field-warning"
   g/INFO "field-warning"})

(defn- update-field-message-style [ctrl msg]
  (if msg
    (ui/add-style! ctrl (severity-field-style-map (:severity msg)))
    (ui/remove-styles! ctrl (vals severity-field-style-map))))

(defn- update-field-message [ctrls msg]
  (doseq [ctrl ctrls]
    (install-tooltip-message ctrl msg)
    (update-field-message-style ctrl msg)
    (if msg
      (update-message-tooltip ctrl)
      (hide-message-tooltip ctrl))))

(defn- create-property-label [label]
  (doto (Label. label) (ui/add-style! "property-label")))

(defn- create-properties-row [workspace ^GridPane grid key property row property-fn]
  (let [label (create-property-label (properties/label property))
        [^Node control update-ctrl-fn] (create-property-control! (:edit-type property) workspace
                                                                 (fn [] (property-fn key)))
        reset-btn (doto (Button. nil (jfx/get-image-view "icons/32/Icons_S_02_Reset.png"))
                    (.setVisible (properties/overridden? property))
                    (ui/add-styles! ["clear-button" "small-button"])
                    (ui/on-action! (fn [_]
                                     (properties/clear-override! (property-fn key))
                                     (.requestFocus control))))
        update-ui-fn (fn [property]
                       (let [overridden? (properties/overridden? property)]
                         (let [f (if overridden? ui/add-style! ui/remove-style!)]
                           (doseq [c [label control]]
                             (f c "overridden")))
                         (.setVisible reset-btn overridden?)
                         (update-ctrl-fn (properties/values property)
                                         (properties/validation-message property)
                                         (properties/read-only? property))))]

    (GridPane/setConstraints label 0 row)
    (GridPane/setConstraints reset-btn 1 row)
    (GridPane/setConstraints control 2 row)

    (.add (.getChildren grid) label)
    (.add (.getChildren grid) control)
    (.add (.getChildren grid) reset-btn)

    (GridPane/setFillWidth label true)
    (GridPane/setFillWidth reset-btn true)
    (GridPane/setFillWidth control true)

    [key update-ui-fn]))

(defn- create-properties [workspace grid properties property-fn]
  ; TODO - add multi-selection support for properties view
  (doall (map-indexed (fn [row [key property]]
                        (create-properties-row workspace grid key property row property-fn))
                      properties)))

(defn- make-grid [parent workspace properties property-fn]
  (let [grid (doto (GridPane.)
               (.setHgap grid-hgap)
               (.setVgap grid-vgap))
        cc1  (doto (ColumnConstraints.) (.setFillWidth true) (.setHgrow Priority/SOMETIMES))
        cc2  (doto (ColumnConstraints.) (.setFillWidth true) (.setHgrow Priority/NEVER))
        cc3  (doto (ColumnConstraints.) (.setFillWidth true) (.setPercentWidth 75) (.setHgrow Priority/ALWAYS))]
    (.. grid getColumnConstraints (add cc1))
    (.. grid getColumnConstraints (add cc2))
    (.. grid getColumnConstraints (add cc3))

    (ui/add-child! parent grid)
    (ui/add-style! grid "form")
    (create-properties workspace grid properties property-fn)))

(defn- create-category-label [label]
  (doto (Label. label) (ui/add-style! "property-category")))

(defn- make-pane [parent workspace properties]
  (let [vbox (doto (VBox. (double 10.0))
               (.setPadding (Insets. 10 10 10 10))
               (.setFillWidth true)
               (AnchorPane/setBottomAnchor 0.0)
               (AnchorPane/setLeftAnchor 0.0)
               (AnchorPane/setRightAnchor 0.0)
               (AnchorPane/setTopAnchor 0.0))]
      (ui/user-data! vbox ::properties properties)
      (let [property-fn   (fn [key]
                            (let [properties (:properties (ui/user-data vbox ::properties))]
                              (get properties key)))
            display-order (:display-order properties)
            properties    (:properties properties)
            generics      [nil (mapv (fn [k] [k (get properties k)]) (filter (comp not properties/category?) display-order))]
            categories    (mapv (fn [order]
                                  [(first order) (mapv (fn [k] [k (get properties k)]) (rest order))])
                                (filter properties/category? display-order))
            update-fns    (loop [sections (cons generics categories)
                                 result   []]
                            (if-let [[category properties] (first sections)]
                              (let [update-fns (if (empty? properties)
                                                 []
                                                 (do
                                                   (when category
                                                     (let [label (create-category-label category)]
                                                       (ui/add-child! vbox label)))
                                                   (make-grid vbox workspace properties property-fn)))]
                                (recur (rest sections) (into result update-fns)))
                              result))]
        ; NOTE: Note update-fns is a sequence of [[property-key update-ui-fn] ...]
        (ui/user-data! parent ::update-fns (into {} update-fns)))
      (ui/children! parent [vbox])
      vbox))

(defn- refresh-pane [parent ^Pane pane workspace properties]
  (ui/user-data! pane ::properties properties)
  (let [update-fns (ui/user-data parent ::update-fns)]
    (doseq [[key property] (:properties properties)]
      (when-let [update-ui-fn (get update-fns key)]
        (update-ui-fn property)))))

(defn- properties->template [properties]
  (mapv (fn [[k v]] [k (select-keys v [:edit-type])]) (:properties properties)))

(defn- update-pane [parent id workspace properties]
  ; NOTE: We cache the ui based on the ::template user-data
  (let [properties (properties/coalesce properties)
        template (properties->template properties)
        prev-template (ui/user-data parent ::template)]
    (when (not= template prev-template)
      (let [pane (make-pane parent workspace properties)]
        (ui/user-data! parent ::template template)
        (g/set-property! id :prev-pane pane)))
    (let [pane (g/node-value id :prev-pane)]
      (refresh-pane parent pane workspace properties)
      pane)))

(g/defnode PropertiesView
  (property parent-view Parent)
  (property workspace g/Any)
  (property prev-pane Pane)

  (input selected-node-properties g/Any)

  (output pane Pane :cached (g/fnk [parent-view _node-id workspace selected-node-properties]
                                   (update-pane parent-view _node-id workspace selected-node-properties))))

(defn make-properties-view [workspace project view-graph ^Node parent]
  (let [view-id       (g/make-node! view-graph PropertiesView :parent-view parent :workspace workspace)
        stage         (.. parent getScene getWindow)]
    (g/connect! project :selected-node-properties view-id :selected-node-properties)
    view-id))<|MERGE_RESOLUTION|>--- conflicted
+++ resolved
@@ -316,16 +316,7 @@
                                         (properties/set-values! (property-fn) (repeat new-val)))))
     [cb update-ui-fn]))
 
-<<<<<<< HEAD
 (defmethod create-property-control! resource/Resource [edit-type workspace property-fn]
-  (let [box (HBox.)
-        button (doto (Button. "...") (ui/add-style! "small-button"))
-        text (TextField.)
-        from-type (or (:from-type edit-type) identity)
-        to-type (or (:to-type edit-type) identity)
-        dialog-opts (if (:ext edit-type) {:ext (:ext edit-type)} {})
-=======
-(defmethod create-property-control! (g/protocol resource/Resource) [edit-type workspace property-fn]
   (let [box          (doto (GridPane.)
                        (.setPrefWidth Double/MAX_VALUE))
         button       (doto (Button. "...")
@@ -336,7 +327,6 @@
         from-type    (or (:from-type edit-type) identity)
         to-type      (or (:to-type edit-type) identity)
         dialog-opts  (if (:ext edit-type) {:ext (:ext edit-type)} {})
->>>>>>> 6c297d88
         update-ui-fn (fn [values message read-only?]
                        (let [val (properties/unify-values (map to-type values))]
                          (ui/text! text (when val (resource/proj-path val))))
