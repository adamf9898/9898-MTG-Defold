--- conflicted
+++ resolved
@@ -2,14 +2,10 @@
   (:require [camel-snake-kebab :as camel]
             [dynamo.graph :as g]
             [dynamo.types :as t]
-<<<<<<< HEAD
             [dynamo.file.protobuf :as protobuf]
-            [editor.ui :as ui])
-=======
             [editor.ui :as ui]
             [editor.workspace :as workspace]
             [editor.dialogs :as dialogs])
->>>>>>> 9db6f5f4
   (:import [com.defold.editor Start]
            [com.jogamp.opengl.util.awt Screenshot]
            [javafx.animation AnimationTimer]
@@ -102,13 +98,12 @@
    (.setOnAction color-picker handler)
    [color-picker setter]))
 
-<<<<<<< HEAD
 (defn- proto-display-name [value]
   (-> value (.getValueDescriptor) (.getOptions) (.getExtension DdfExtensions/displayName)))
 
 (def ^:private ^:dynamic *programmatic-setting* nil)
 
-(defmethod create-property-control! ProtocolMessageEnum [t on-new-value]
+(defmethod create-property-control! ProtocolMessageEnum [t workspace on-new-value]
   (let [cb (ChoiceBox.)
         setter #(binding [*programmatic-setting* true]
                    (.setValue cb %))]
@@ -127,10 +122,7 @@
                                                                         (on-new-value new-val))))))))
     [cb setter]))
 
-(defmethod create-property-control! :default [_ on-new-value]
-=======
 (defmethod create-property-control! :default [_ workspace on-new-value]
->>>>>>> 9db6f5f4
   (let [text (TextField.)
         setter #(.setText text (str %))]
     (.setDisable text true)
@@ -169,14 +161,9 @@
                                  ;; TODO Apply a label to this transaction for undo menu
                                  (g/transact (g/set-property node key new-val)))
                                (@setter-atom old-val)))))
-<<<<<<< HEAD
           ; TODO - hax until property system has more flexibility for meta edit data
           t (or (first (filter class? (t/property-tags property))) (t/property-value-type property))
-          [control setter] (create-property-control! t on-new-value)]
-=======
-          [control setter] (create-property-control! (t/property-value-type property) workspace on-new-value)]
-
->>>>>>> 9db6f5f4
+          [control setter] (create-property-control! t workspace on-new-value)]
       (reset! setter-atom setter)
       (setter (get node key))
       (GridPane/setConstraints label 1 row)
