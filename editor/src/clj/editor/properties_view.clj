--- conflicted
+++ resolved
@@ -216,18 +216,6 @@
                          (properties/set-values! (property-fn) vals)))))))
 
 (defmethod create-property-control! CurveSpread [_ _ property-fn]
-<<<<<<< HEAD
-  (let [fields [{:label "Value"
-                 :get-fn (fn [c] (second (first (properties/curve-vals c))))
-                 :set-fn (fn [c v] (properties/->curve-spread [[0 v 1 0]] (:spread c)))}
-                {:label "Spread" :path [:spread]}]]
-    (create-multi-keyed-textfield! fields property-fn)))
-
-(defmethod create-property-control! Curve [_ _ property-fn]
-  (let [fields [{:get-fn (fn [c] (second (first (properties/curve-vals c))))
-                 :set-fn (fn [c v] (properties/->curve [[0 v 1 0]]))}]]
-    (create-multi-keyed-textfield! fields property-fn)))
-=======
   (let [^ToggleButton toggle-button (make-curve-toggler property-fn)
         fields [{:label "Value"
                  :get-fn (fn [c] (second (first (properties/curve-vals c))))
@@ -256,7 +244,6 @@
                            (.setSelected toggle-button curved?)
                            (ui/disable! text-field curved?)))]
     [box update-ui-fn]))
->>>>>>> 8e17567d
 
 (defmethod create-property-control! types/Color [_ _ property-fn]
  (let [color-picker (ColorPicker.)
