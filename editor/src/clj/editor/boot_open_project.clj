(ns editor.boot-open-project
  (:require [dynamo.graph :as g]
            [editor.app-view :as app-view]
            [editor.asset-browser :as asset-browser]
<<<<<<< HEAD
            [editor.animation-set :as animation-set]
            [editor.atlas :as atlas]
=======
>>>>>>> 01fcdd38
            [editor.build-errors-view :as build-errors-view]
            [editor.changes-view :as changes-view]
            [editor.code-view :as code-view]
            [editor.console :as console]
            [editor.curve-view :as curve-view]
            [editor.defold-project :as project]
            [editor.dialogs :as dialogs]
            [editor.form-view :as form-view]
            [editor.git :as git]
            [editor.graph-view :as graph-view]
            [editor.hot-reload :as hot-reload]
            [editor.login :as login]
            [editor.outline-view :as outline-view]
            [editor.prefs :as prefs]
            [editor.progress :as progress]
            [editor.properties-view :as properties-view]
            [editor.resource :as resource]
            [editor.resource-types :as resource-types]
            [editor.scene :as scene]
            [editor.targets :as targets]
            [editor.text :as text]
            [editor.ui :as ui]
            [editor.web-profiler :as web-profiler]
            [editor.workspace :as workspace]
            [editor.sync :as sync]
            [editor.system :as system]
            [util.http-server :as http-server])
  (:import  [com.defold.editor EditorApplication]
            [java.io File]
            [javafx.scene.layout Region VBox]
            [javafx.scene Scene]
            [javafx.scene.control TabPane Tab]))

(set! *warn-on-reflection* true)

(def ^:dynamic *workspace-graph*)
(def ^:dynamic *project-graph*)
(def ^:dynamic *view-graph*)

(def the-root (atom nil))

;; inovked to control the timing of when the namepsaces load
(defn load-namespaces []
  (println "loaded namespaces"))

(defn initialize-project []
  (when (nil? @the-root)
    (g/initialize! {})
    (alter-var-root #'*workspace-graph* (fn [_] (g/last-graph-added)))
    (alter-var-root #'*project-graph*   (fn [_] (g/make-graph! :history true  :volatility 1)))
    (alter-var-root #'*view-graph*      (fn [_] (g/make-graph! :history false :volatility 2)))))

(defn setup-workspace [project-path]
  (let [workspace (workspace/make-workspace *workspace-graph* project-path)]
    (g/transact
      (concat
        (text/register-view-types workspace)
        (code-view/register-view-types workspace)
        (scene/register-view-types workspace)
        (form-view/register-view-types workspace)))
<<<<<<< HEAD
    (g/transact
      (concat
        (animation-set/register-resource-types workspace)
        (atlas/register-resource-types workspace)
        (camera/register-resource-types workspace)
        (collada-scene/register-resource-types workspace)
        (collection/register-resource-types workspace)
        (collection-proxy/register-resource-types workspace)
        (collision-object/register-resource-types workspace)
        (cubemap/register-resource-types workspace)
        (display-profiles/register-resource-types workspace)
        (factory/register-resource-types workspace)
        (font/register-resource-types workspace)
        (game-object/register-resource-types workspace)
        (game-project/register-resource-types workspace)
        (gui/register-resource-types workspace)
        (image/register-resource-types workspace)
        (json/register-resource-types workspace)
        (label/register-resource-types workspace)
        (material/register-resource-types workspace)
        (model/register-resource-types workspace)
        (particlefx/register-resource-types workspace)
        (protobuf-types/register-resource-types workspace)
        (rig/register-resource-types workspace)
        (script/register-resource-types workspace)
        (shader/register-resource-types workspace)
        (sound/register-resource-types workspace)
        (spine/register-resource-types workspace)
        (sprite/register-resource-types workspace)
        (tile-map/register-resource-types workspace)
        (tile-source/register-resource-types workspace)))
=======
    (resource-types/register-resource-types! workspace)
>>>>>>> 01fcdd38
    (workspace/resource-sync! workspace)
    workspace))


;; Slight hack to work around the fact that we have not yet found a
;; reliable way of detecting when the application loses focus.

;; If no application-owned windows have had focus within this
;; threshold, we consider the application to have lost focus.
(def application-unfocused-threshold-ms 500)

(defn- watch-focus-state! [workspace]
  (add-watch dialogs/focus-state :main-stage
             (fn [key ref old new]
               (when (and old
                          (not (:focused? old))
                          (:focused? new))
                 (let [unfocused-ms (- (:t new) (:t old))]
                   (when (< application-unfocused-threshold-ms unfocused-ms)
                     (ui/default-render-progress-now! (progress/make "Reloading modified resources"))
                     (ui/->future 0.01
                                  #(try
                                     (ui/with-progress [render-fn ui/default-render-progress!]
                                       (editor.workspace/resource-sync! workspace true [] render-fn))
                                     (finally
                                       (ui/default-render-progress-now! progress/done))))))))))

(defn- find-tab [^TabPane tabs id]
  (some #(and (= id (.getId ^Tab %)) %) (.getTabs tabs)))

(defn- handle-resource-changes! [changes changes-view editor-tabs]
  (ui/run-later
    (changes-view/refresh! changes-view)))

(defn load-stage [workspace project prefs]
  (let [^VBox root (ui/load-fxml "editor.fxml")
        stage      (ui/make-stage)
        scene      (Scene. root)]
    (ui/observe (.focusedProperty stage)
                (fn [property old-val new-val]
                  (dialogs/record-focus-change! new-val)))
    (watch-focus-state! workspace)

    (ui/set-main-stage stage)
    (.setScene stage scene)

    (app-view/restore-window-dimensions stage prefs)

    (ui/init-progress!)
    (ui/show! stage)
    (targets/start)

    (let [^MenuBar menu-bar    (.lookup root "#menu-bar")
          ^TabPane editor-tabs (.lookup root "#editor-tabs")
          ^TabPane tool-tabs   (.lookup root "#tool-tabs")
          ^TreeView outline    (.lookup root "#outline")
          ^TreeView assets     (.lookup root "#assets")
          console              (.lookup root "#console")
          prev-console         (.lookup root "#prev-console")
          next-console         (.lookup root "#next-console")
          clear-console        (.lookup root "#clear-console")
          search-console       (.lookup root "#search-console")
          workbench            (.lookup root "#workbench")
          app-view             (app-view/make-app-view *view-graph* workspace project stage menu-bar editor-tabs prefs)
          outline-view         (outline-view/make-outline-view *view-graph* *project-graph* outline app-view)
          properties-view      (properties-view/make-properties-view workspace project app-view *view-graph* (.lookup root "#properties"))
          asset-browser        (asset-browser/make-asset-browser *view-graph* workspace assets)
          web-server           (-> (http-server/->server 0 {"/profiler" web-profiler/handler
                                                            hot-reload/url-prefix (partial hot-reload/build-handler project)})
                                   http-server/start!)
          build-errors-view    (build-errors-view/make-build-errors-view (.lookup root "#build-errors-tree")
                                                                         (fn [resource node-id opts]
                                                                           (app-view/open-resource app-view
                                                                                                   (g/node-value project :workspace)
                                                                                                   project
                                                                                                   resource
                                                                                                   opts)
                                                                           (app-view/select! app-view node-id)))
          changes-view         (changes-view/make-changes-view *view-graph* workspace prefs
                                                               (.lookup root "#changes-container"))
          curve-view           (curve-view/make-view! app-view *view-graph*
                                                      (.lookup root "#curve-editor-container")
                                                      (.lookup root "#curve-editor-list")
                                                      (.lookup root "#curve-editor-view")
                                                      {:tab (find-tab tool-tabs "curve-editor-tab")})]
      (workspace/add-resource-listener! workspace (reify resource/ResourceListener
                                                    (handle-changes [_ changes _]
                                                      (handle-resource-changes! changes changes-view editor-tabs))))

      (app-view/restore-split-positions! stage prefs)

      (ui/on-closing! stage (fn [_]
                              (or (not (workspace/version-on-disk-outdated? workspace))
                                  (dialogs/make-confirm-dialog "Unsaved changes exists, are you sure you want to quit?"))))

      (ui/on-closed! stage (fn [_]
                             (app-view/store-window-dimensions stage prefs)
                             (app-view/store-split-positions! stage prefs)
                             (g/transact (g/delete-node project))))

      (console/setup-console! {:text   console
                               :search search-console
                               :clear  clear-console
                               :next   next-console
                               :prev   prev-console})

      (ui/restyle-tabs! tool-tabs)
      (let [context-env {:app-view          app-view
                         :project           project
                         :project-graph     (project/graph project)
                         :prefs             prefs
                         :workspace         (g/node-value project :workspace)
                         :outline-view      outline-view
                         :web-server        web-server
                         :build-errors-view build-errors-view
                         :changes-view      changes-view
                         :main-stage        stage
                         :asset-browser     asset-browser}
            dynamics {:active-resource [:app-view :active-resource]}]
        (ui/context! root :global context-env (ui/->selection-provider assets) dynamics)
        (ui/context! workbench :workbench context-env (app-view/->selection-provider app-view) dynamics))
      (g/transact
        (concat
          (for [label [:selected-node-ids-by-resource-node :selected-node-properties-by-resource-node :sub-selections-by-resource-node]]
            (g/connect project label app-view label))
          (g/connect project :_node-id app-view :project-id)
          (g/connect app-view :selected-node-ids outline-view :selection)
          (for [label [:active-resource-node :active-outline :open-resource-nodes]]
            (g/connect app-view label outline-view label))
          (let [auto-pulls [[properties-view :pane]
                            [app-view :refresh-tab-pane]
                            [outline-view :tree-view]
                            [asset-browser :tree-view]]]
            (g/update-property app-view :auto-pulls into auto-pulls))))
      (if (system/defold-dev?)
        (graph-view/setup-graph-view root)
        (.removeAll (.getTabs tool-tabs) (to-array (mapv #(find-tab tool-tabs %) ["graph-tab" "css-tab"]))))

      ; If sync was in progress when we shut down the editor we offer to resume the sync process.
      (let [git   (g/node-value changes-view :git)
            prefs (g/node-value changes-view :prefs)]
        (when (sync/flow-in-progress? git)
          (ui/run-later
            (loop []
              (if-not (dialogs/make-confirm-dialog (str "The editor was shut down while synchronizing with the server.\n"
                                                        "Resume syncing or cancel and revert to the pre-sync state?")
                                                   {:title "Resume Sync?"
                                                    :ok-label "Resume Sync"
                                                    :cancel-label "Cancel Sync"
                                                    :pref-width Region/USE_COMPUTED_SIZE})
                (sync/cancel-flow-in-progress! git)
                (if-not (login/login prefs)
                  (recur) ; Ask again. If the user refuses to log in, they must choose "Cancel Sync".
                  (let [creds (git/credentials prefs)
                        flow (sync/resume-flow git creds)]
                    (sync/open-sync-dialog flow)
                    (workspace/resource-sync! workspace)))))))))

    (reset! the-root root)
    root))

(defn- make-blocking-save-action
  "Returns a function that when called will save the specified project and block
  until the operation completes. Used as a pre-update action to ensure the
  project is saved before installing updates and restarting the editor."
  [project]
  (fn []
    ; If a build or save was in progress, wait for it to complete.
    (while (project/ongoing-build-save?)
      (Thread/sleep 300))

    ; Save the project and block until complete.
    (let [save-future (project/save-all! project nil)]
      (when (future? save-future)
        (deref save-future)))))

(defn open-project
  [^File game-project-file prefs render-progress!]
  (let [project-path (.getPath (.getParentFile game-project-file))
        workspace    (setup-workspace project-path)
        game-project-res (workspace/resolve-workspace-resource workspace "/game.project")
        project      (project/open-project! *project-graph* workspace game-project-res render-progress! (partial login/login prefs))
        ^VBox root   (ui/run-now (load-stage workspace project prefs))]
    (workspace/update-version-on-disk! *workspace-graph*)
    (g/reset-undo! *project-graph*)
    (EditorApplication/registerPreUpdateAction (make-blocking-save-action project))))<|MERGE_RESOLUTION|>--- conflicted
+++ resolved
@@ -2,11 +2,6 @@
   (:require [dynamo.graph :as g]
             [editor.app-view :as app-view]
             [editor.asset-browser :as asset-browser]
-<<<<<<< HEAD
-            [editor.animation-set :as animation-set]
-            [editor.atlas :as atlas]
-=======
->>>>>>> 01fcdd38
             [editor.build-errors-view :as build-errors-view]
             [editor.changes-view :as changes-view]
             [editor.code-view :as code-view]
@@ -67,41 +62,7 @@
         (code-view/register-view-types workspace)
         (scene/register-view-types workspace)
         (form-view/register-view-types workspace)))
-<<<<<<< HEAD
-    (g/transact
-      (concat
-        (animation-set/register-resource-types workspace)
-        (atlas/register-resource-types workspace)
-        (camera/register-resource-types workspace)
-        (collada-scene/register-resource-types workspace)
-        (collection/register-resource-types workspace)
-        (collection-proxy/register-resource-types workspace)
-        (collision-object/register-resource-types workspace)
-        (cubemap/register-resource-types workspace)
-        (display-profiles/register-resource-types workspace)
-        (factory/register-resource-types workspace)
-        (font/register-resource-types workspace)
-        (game-object/register-resource-types workspace)
-        (game-project/register-resource-types workspace)
-        (gui/register-resource-types workspace)
-        (image/register-resource-types workspace)
-        (json/register-resource-types workspace)
-        (label/register-resource-types workspace)
-        (material/register-resource-types workspace)
-        (model/register-resource-types workspace)
-        (particlefx/register-resource-types workspace)
-        (protobuf-types/register-resource-types workspace)
-        (rig/register-resource-types workspace)
-        (script/register-resource-types workspace)
-        (shader/register-resource-types workspace)
-        (sound/register-resource-types workspace)
-        (spine/register-resource-types workspace)
-        (sprite/register-resource-types workspace)
-        (tile-map/register-resource-types workspace)
-        (tile-source/register-resource-types workspace)))
-=======
     (resource-types/register-resource-types! workspace)
->>>>>>> 01fcdd38
     (workspace/resource-sync! workspace)
     workspace))
 
