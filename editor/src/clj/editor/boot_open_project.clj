(ns editor.boot-open-project
  (:require [editor.defold-project :as project]
            [editor.progress :as progress]
            [editor.workspace :as workspace]
            [editor.ui :as ui]
            [editor.changes-view :as changes-view]
            [editor.properties-view :as properties-view]
            [editor.text :as text]
            [editor.code-view :as code-view]
            [editor.scene :as scene]
            [editor.form-view :as form-view]
            [editor.collection :as colleciton]
            [editor.font :as font]
            [editor.game-object :as game-object]
            [editor.game-project :as game-project]
            [editor.console :as console]
            [editor.cubemap :as cubemap]
            [editor.image :as image]
            [editor.workspace :as workspace]
            [editor.collection :as collection]
            [editor.atlas :as atlas]
            [editor.platformer :as platformer]
            [editor.prefs :as prefs]
            [editor.protobuf-types :as protobuf-types]
            [editor.script :as script]
            [editor.switcher :as switcher]
            [editor.sprite :as sprite]
            [editor.gl.shader :as shader]
            [editor.tile-source :as tile-source]
            [editor.sound :as sound]
            [editor.spine :as spine]
            [editor.json :as json]
            [editor.mesh :as mesh]
            [editor.material :as material]
            [editor.particlefx :as particlefx]
            [editor.gui :as gui]
            [editor.app-view :as app-view]
            [editor.outline-view :as outline-view]
            [editor.asset-browser :as asset-browser]
            [editor.graph-view :as graph-view]
            [editor.core :as core]
            [dynamo.graph :as g]
            [editor.display-profiles :as display-profiles]
            [editor.web-profiler :as web-profiler]
            [util.http-server :as http-server])
  (:import  [java.io File]
            [javafx.scene.layout VBox]
            [javafx.scene Scene]
            [javafx.stage Stage]
            [javafx.scene.control Button TextArea SplitPane]))

(set! *warn-on-reflection* true)

(def ^:dynamic *workspace-graph*)
(def ^:dynamic *project-graph*)
(def ^:dynamic *view-graph*)

(def the-root (atom nil))

;; inovked to control the timing of when the namepsaces load
(defn load-namespaces []
  (println "loaded namespaces"))

(defn initialize-project []
  (when (nil? @the-root)
    (g/initialize! {})
    (alter-var-root #'*workspace-graph* (fn [_] (g/last-graph-added)))
    (alter-var-root #'*project-graph*   (fn [_] (g/make-graph! :history true  :volatility 1)))
    (alter-var-root #'*view-graph*      (fn [_] (g/make-graph! :history false :volatility 2)))))

(g/defnode CurveEditor
    (inherits editor.core/Scope))

(defn curve-editor-post-create
  [this basis event]
  (let [btn (Button.)]
    (ui/text! btn "Curve Editor WIP!")
    (.add (.getChildren ^VBox (:parent event)) btn)))

(defn setup-workspace [project-path]
  (let [workspace (workspace/make-workspace *workspace-graph* project-path)]
    (g/transact
      (concat
        (text/register-view-types workspace)
        (code-view/register-view-types workspace)
        (scene/register-view-types workspace)
        (form-view/register-view-types workspace)))
    (g/transact
     (concat
      (collection/register-resource-types workspace)
      (font/register-resource-types workspace)
      (game-object/register-resource-types workspace)
      (game-project/register-resource-types workspace)
      (cubemap/register-resource-types workspace)
      (image/register-resource-types workspace)
      (atlas/register-resource-types workspace)
      (platformer/register-resource-types workspace)
      (protobuf-types/register-resource-types workspace)
      (script/register-resource-types workspace)
      (switcher/register-resource-types workspace)
      (sprite/register-resource-types workspace)
      (shader/register-resource-types workspace)
      (tile-source/register-resource-types workspace)
      (sound/register-resource-types workspace)
      (spine/register-resource-types workspace)
      (json/register-resource-types workspace)
      (mesh/register-resource-types workspace)
      (material/register-resource-types workspace)
      (particlefx/register-resource-types workspace)
      (gui/register-resource-types workspace)
      (display-profiles/register-resource-types workspace)))
    (workspace/resource-sync! workspace)
    workspace))

(defn load-stage [workspace project prefs]

  (let [^VBox root (ui/load-fxml "editor.fxml")
<<<<<<< HEAD
        stage (Stage.)
        scene (Scene. root)]
=======
        stage      (Stage.)
        scene      (Scene. root)]

>>>>>>> 3882ca26
    (ui/observe (.focusedProperty stage)
                (fn [property old-val new-val]
                  (when (true? new-val)
                    (ui/with-disabled-ui
                      (ui/with-progress [render-fn ui/default-render-progress!]
                        (editor.workspace/resource-sync! workspace true [] render-fn))))))

    (ui/set-main-stage stage)
    (.setScene stage scene)

    (when-let [dims (prefs/get-prefs prefs app-view/prefs-window-dimensions nil)]
      (.setX stage (:x dims))
      (.setY stage (:y dims))
      (.setWidth stage (:width dims))
      (.setHeight stage (:height dims)))

    (ui/show! stage)

    (ui/on-close-request! stage
                          (fn [_]
                            (g/transact
                             (g/delete-node project))))

    (let [^MenuBar menu-bar    (.lookup root "#menu-bar")
          ^TabPane editor-tabs (.lookup root "#editor-tabs")
          ^TabPane tool-tabs   (.lookup root "#tool-tabs")
          ^TreeView outline    (.lookup root "#outline")
          ^Tab assets          (.lookup root "#assets")
          console              (.lookup root "#console")
          prev-console         (.lookup root "#prev-console")
          next-console         (.lookup root "#next-console")
          clear-console        (.lookup root "#clear-console")
          search-console       (.lookup root "#search-console")
          splits               [(.lookup root "#main-split")
                                (.lookup root "#center-split")
                                (.lookup root "#right-split")]
          app-view             (app-view/make-app-view *view-graph* *project-graph* project stage menu-bar editor-tabs prefs)
          outline-view         (outline-view/make-outline-view *view-graph* outline (fn [nodes] (project/select! project nodes)) project)
          properties-view      (properties-view/make-properties-view workspace project *view-graph* (.lookup root "#properties"))
          asset-browser        (asset-browser/make-asset-browser *view-graph* workspace assets
                                                                 (fn [resource & [opts]]
                                                                   (app-view/open-resource app-view workspace project resource (or opts {})))
                                                                 (partial app-view/remove-resource-tab editor-tabs))
          web-server           (-> (http-server/->server 0 {"/profiler" web-profiler/handler})
                                   http-server/start!)
          changes-view         (changes-view/make-changes-view *view-graph* workspace prefs
                                                               (.lookup root "#changes-container"))]

      (when-let [div-pos (prefs/get-prefs prefs app-view/prefs-split-positions nil)]
        (doall (map (fn [^SplitPane sp pos]
                      (when (and sp pos)
                        (.setDividerPositions sp (into-array Double/TYPE pos))))
                    splits div-pos)))

      (console/setup-console! {:text   console
                               :search search-console
                               :clear  clear-console
                               :next   next-console
                               :prev   prev-console})

      (ui/restyle-tabs! tool-tabs)
      (let [context-env {:app-view      app-view
                         :project       project
                         :project-graph (project/graph project)
                         :prefs         prefs
                         :workspace     (g/node-value project :workspace)
                         :outline-view  outline-view
                         :web-server    web-server
                         :changes-view  changes-view
                         :main-stage    stage
                         :splits        splits}]
        (ui/context! (.getRoot (.getScene stage)) :global context-env (project/selection-provider project) {:active-resource [:app-view :active-resource]}))
      (g/transact
       (concat
        (g/connect project :selected-node-ids outline-view :selection)
        (for [label [:active-resource :active-outline :open-resources]]
          (g/connect app-view label outline-view label))
        (for [view [outline-view asset-browser]]
          (g/update-property app-view :auto-pulls conj [view :tree-view]))
        (g/update-property app-view :auto-pulls conj [properties-view :pane]))))
    (graph-view/setup-graph-view root)
    (reset! the-root root)
    root))

(defn- create-view [game-project ^VBox root place node-type]
  (let [node-id (g/make-node! (g/node-id->graph-id game-project) node-type)]
   (curve-editor-post-create (g/node-by-id node-id) (g/now) {:parent (.lookup root place)})))

(defn open-project
  [^File game-project-file prefs render-progress!]
  (let [progress     (atom (progress/make "Loading project" 3))
        _            (render-progress! @progress)
        project-path (.getPath (.getParentFile game-project-file))
        workspace    (setup-workspace project-path)
        project      (project/make-project *project-graph* workspace)
        project      (project/load-project project
                                           (g/node-value project :resources)
                                           (progress/nest-render-progress render-progress! @progress))
        _            (render-progress! (swap! progress progress/advance 1 "Updating dependencies"))
        _            (workspace/set-project-dependencies! workspace (project/project-dependencies project))
        _            (workspace/update-dependencies! workspace
                                                     (progress/nest-render-progress render-progress! @progress))
        _            (render-progress! (swap! progress progress/advance 1 "Reloading dependencies"))
        _            (workspace/resource-sync! workspace true []
                                               (progress/nest-render-progress render-progress! @progress))
        ^VBox root   (ui/run-now (load-stage workspace project prefs))
        curve        (ui/run-now (create-view project root "#curve-editor-container" CurveEditor))]
    (workspace/update-version-on-disk! *workspace-graph*)
    (g/reset-undo! *project-graph*)))<|MERGE_RESOLUTION|>--- conflicted
+++ resolved
@@ -115,14 +115,8 @@
 (defn load-stage [workspace project prefs]
 
   (let [^VBox root (ui/load-fxml "editor.fxml")
-<<<<<<< HEAD
-        stage (Stage.)
-        scene (Scene. root)]
-=======
         stage      (Stage.)
         scene      (Scene. root)]
-
->>>>>>> 3882ca26
     (ui/observe (.focusedProperty stage)
                 (fn [property old-val new-val]
                   (when (true? new-val)
