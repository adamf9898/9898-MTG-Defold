(ns editor.app-view
  (:require [clojure.java.io :as io]
            [clojure.string :as string]
            [dynamo.graph :as g]
            [editor.bundle :as bundle]
            [editor.bundle-dialog :as bundle-dialog]
            [editor.changes-view :as changes-view]
            [editor.console :as console]
            [editor.dialogs :as dialogs]
            [editor.engine :as engine]
            [editor.handler :as handler]
            [editor.jfx :as jfx]
            [editor.library :as library]
            [editor.login :as login]
            [editor.defold-project :as project]
            [editor.github :as github]
            [editor.pipeline.bob :as bob]
            [editor.prefs :as prefs]
            [editor.prefs-dialog :as prefs-dialog]
            [editor.progress :as progress]
            [editor.ui :as ui]
            [editor.workspace :as workspace]
            [editor.resource :as resource]
            [editor.graph-util :as gu]
            [editor.util :as util]
            [editor.search-results-view :as search-results-view]
            [editor.targets :as targets]
            [editor.build-errors-view :as build-errors-view]
            [editor.hot-reload :as hot-reload]
            [editor.url :as url]
            [editor.view :as view]
            [internal.util :refer [first-where]]
            [util.profiler :as profiler]
            [util.http-server :as http-server])
  (:import [com.defold.control TabPaneBehavior]
           [com.defold.editor EditorApplication]
           [com.defold.editor Start]
           [java.awt Desktop Desktop$Action]
           [java.net URI]
           [java.util Collection]
           [javafx.application Platform]
           [javafx.beans.value ChangeListener]
           [javafx.collections FXCollections ObservableList ListChangeListener]
           [javafx.embed.swing SwingFXUtils]
           [javafx.event ActionEvent Event EventHandler]
           [javafx.fxml FXMLLoader]
           [javafx.geometry Insets]
           [javafx.scene Scene Node Parent]
           [javafx.scene.control Button ColorPicker Label TextField TitledPane TextArea TreeItem Menu MenuItem MenuBar TabPane Tab ProgressBar Tooltip SplitPane]
           [javafx.scene.image Image ImageView WritableImage PixelWriter]
           [javafx.scene.input KeyEvent]
           [javafx.scene.layout AnchorPane GridPane StackPane HBox Priority]
           [javafx.scene.paint Color]
           [javafx.stage Screen Stage FileChooser WindowEvent]
           [javafx.util Callback]
           [java.io File ByteArrayOutputStream]
           [java.nio.file Paths]
           [java.util.prefs Preferences]
           [com.jogamp.opengl GL GL2 GLContext GLProfile GLDrawableFactory GLCapabilities]))

(set! *warn-on-reflection* true)

(g/defnode AppView
  (property stage Stage)
  (property tab-pane TabPane)
  (property auto-pulls g/Any)
  (property active-tool g/Keyword)

  (input open-views g/Any :array)
  (input outline g/Any)
  (input project-id g/NodeID)
  (input selected-node-ids-by-resource-node g/Any)
  (input selected-node-properties-by-resource-node g/Any)
  (input sub-selections-by-resource-node g/Any)

  (output open-views g/Any :cached (g/fnk [open-views] (into {} open-views)))
  (output active-tab Tab (g/fnk [^TabPane tab-pane] (some-> tab-pane (.getSelectionModel) (.getSelectedItem))))
  (output active-outline g/Any (gu/passthrough outline))
  (output active-view g/NodeID (g/fnk [^Tab active-tab]
                                   (when active-tab
                                     (ui/user-data active-tab ::view))))
  (output active-resource-node g/NodeID :cached (g/fnk [active-view open-views] (:resource-node (get open-views active-view))))
  (output active-resource resource/Resource :cached (g/fnk [active-view open-views] (:resource (get open-views active-view))))
  (output open-resource-nodes g/Any :cached (g/fnk [open-views] (->> open-views vals (map :resource-node))))
  (output selected-node-ids g/Any (g/fnk [selected-node-ids-by-resource-node active-resource-node]
                                    (get selected-node-ids-by-resource-node active-resource-node)))
  (output selected-node-properties g/Any (g/fnk [selected-node-properties-by-resource-node active-resource-node]
                                           (get selected-node-properties-by-resource-node active-resource-node)))
  (output sub-selection g/Any (g/fnk [sub-selections-by-resource-node active-resource-node]
                                (get sub-selections-by-resource-node active-resource-node)))
  (output refresh-tab-pane g/Any :cached (g/fnk [^TabPane tab-pane open-views]
                                           (let [open-tabs (filter (fn [^Tab tab] (get open-views (ui/user-data tab ::view))) (.getTabs tab-pane))]
                                             (doseq [^Tab tab open-tabs
                                                     :let [resource (:resource (get open-views (ui/user-data tab ::view)))]]
                                               (ui/text! tab (resource/resource-name resource)))
                                             (.setAll (.getTabs tab-pane) ^Collection open-tabs)))))

(defn- disconnect-sources [target-node target-label]
  (for [[source-node source-label] (g/sources-of target-node target-label)]
    (g/disconnect source-node source-label target-node target-label)))

(defn- replace-connection [source-node source-label target-node target-label]
  (concat
    (disconnect-sources target-node target-label)
    (if (and source-node (contains? (-> source-node g/node-type* g/output-labels) source-label))
      (g/connect source-node source-label target-node target-label)
      [])))

(defn- on-selected-tab-changed [app-view resource-node]
  (g/transact
    (replace-connection resource-node :node-outline app-view :outline))
  (g/invalidate! [[app-view :active-tab]]))

(handler/defhandler :move-tool :workbench
  (enabled? [app-view] true)
  (run [app-view] (g/transact (g/set-property app-view :active-tool :move)))
  (state [app-view] (= (g/node-value app-view :active-tool) :move)))

(handler/defhandler :scale-tool :workbench
  (enabled? [app-view] true)
  (run [app-view] (g/transact (g/set-property app-view :active-tool :scale)))
  (state [app-view]  (= (g/node-value app-view :active-tool) :scale)))

(handler/defhandler :rotate-tool :workbench
  (enabled? [app-view] true)
  (run [app-view] (g/transact (g/set-property app-view :active-tool :rotate)))
  (state [app-view]  (= (g/node-value app-view :active-tool) :rotate)))

(ui/extend-menu :toolbar nil
                [{:id :select
                  :icon "icons/45/Icons_T_01_Select.png"
                  :command :select-tool}
                 {:id :move
                  :icon "icons/45/Icons_T_02_Move.png"
                  :command :move-tool}
                 {:id :rotate
                  :icon "icons/45/Icons_T_03_Rotate.png"
                  :command :rotate-tool}
                 {:id :scale
                  :icon "icons/45/Icons_T_04_Scale.png"
                  :command :scale-tool}])

(def ^:const prefs-window-dimensions "window-dimensions")
(def ^:const prefs-split-positions "split-positions")

(handler/defhandler :quit :global
  (enabled? [] true)
  (run []
    (let [^Stage main-stage (ui/main-stage)]
      (.fireEvent main-stage (WindowEvent. main-stage WindowEvent/WINDOW_CLOSE_REQUEST)))))

(defn store-window-dimensions [^Stage stage prefs]
  (let [dims    {:x           (.getX stage)
                 :y           (.getY stage)
                 :width       (.getWidth stage)
                 :height      (.getHeight stage)
                 :maximized   (.isMaximized stage)
                 :full-screen (.isFullScreen stage)}]
    (prefs/set-prefs prefs prefs-window-dimensions dims)))

(defn restore-window-dimensions [^Stage stage prefs]
  (when-let [dims (prefs/get-prefs prefs prefs-window-dimensions nil)]
<<<<<<< HEAD
    (.setX stage (:x dims 0))
    (.setY stage (:y dims 0))
    (.setWidth stage (:width dims 1280))
    (.setHeight stage (:height dims 960))
    (.setMaximized stage (:maximized dims false))
    (.setFullScreen stage (:full-screen dims false))))
=======
    (let [{:keys [x y width height maximized full-screen]} dims]
      (when (and (number? x) (number? y) (number? width) (number? height))
        (when-let [screens (seq (Screen/getScreensForRectangle x y width height))]
          (doto stage
            (.setX x)
            (.setY y))
          ;; Maximized and setWidth/setHeight in combination triggers a bug on macOS where the window becomes invisible
          (when (and (not maximized) (not full-screen))
            (doto stage
              (.setWidth width)
              (.setHeight height)))))
      (when maximized
        (.setMaximized stage true))
      (when full-screen
        (.setFullScreen stage true)))))
>>>>>>> 00664094

(def ^:private legacy-split-ids ["main-split"
                                 "center-split"
                                 "right-split"
                                 "assets-split"])

(def ^:private split-ids ["main-split"
                          "workbench-split"
                          "center-split"
                          "right-split"
                          "assets-split"])

(defn store-split-positions! [^Stage stage prefs]
  (let [^Node root (.getRoot (.getScene stage))
        controls (ui/collect-controls root split-ids)
        div-pos (into {} (map (fn [[id ^SplitPane sp]] [id (.getDividerPositions sp)]) controls))]
    (prefs/set-prefs prefs prefs-split-positions div-pos)))

(defn restore-split-positions! [^Stage stage prefs]
  (when-let [div-pos (prefs/get-prefs prefs prefs-split-positions nil)]
    (let [^Node root (.getRoot (.getScene stage))
          controls (ui/collect-controls root split-ids)
          div-pos (if (vector? div-pos)
                    (zipmap (map keyword legacy-split-ids) div-pos)
                    div-pos)]
      (doseq [[k pos] div-pos
              :let [^SplitPane sp (get controls k)]
              :when sp]
        (.setDividerPositions sp (into-array Double/TYPE pos))))))

(handler/defhandler :open-project :global
  (run [] (when-let [file-name (ui/choose-file "Open Project" "Project Files" ["*.project"])]
            (EditorApplication/openEditor (into-array String [file-name])))))

(handler/defhandler :logout :global
  (run [prefs] (login/logout prefs)))

(handler/defhandler :preferences :global
  (run [prefs] (prefs-dialog/open-prefs prefs)))

(defn- remove-tab [^TabPane tab-pane ^Tab tab]
  (.remove (.getTabs tab-pane) tab)
  ;; TODO: Workaround as there's currently no API to close tabs programatically with identical semantics to close manually
  ;; See http://stackoverflow.com/questions/17047000/javafx-closing-a-tab-in-tabpane-dynamically
  (Event/fireEvent tab (Event. Tab/CLOSED_EVENT)))

(defn- collect-resources [{:keys [children] :as resource}]
  (if (empty? children)
    #{resource}
    (set (concat [resource] (mapcat collect-resources children)))))

(defn- get-tabs [app-view]
  (let [tab-pane ^TabPane (g/node-value app-view :tab-pane)]
    (.getTabs tab-pane)))

(defn- build-project [project prefs build-fn build-errors-view]
  (let [build-options {:clear-errors! (fn [] (build-errors-view/clear-build-errors build-errors-view))
                       :render-error! (fn [errors]
                                        (ui/run-later
                                          (build-errors-view/update-build-errors
                                            build-errors-view
                                            errors)))}]
    (build-fn project prefs build-options)))

(handler/defhandler :build :global
  (enabled? [] (not (project/ongoing-build-save?)))
  (run [project prefs web-server build-errors-view]
    (console/clear-console!)
    (ui/default-render-progress-now! (progress/make "Building..."))
    (ui/->future 0.01
                 (fn []
                   (let [build (build-project project prefs project/build-and-save-project build-errors-view)]
                     (when (and (future? build) @build)
                       (or (when-let [target (targets/selected-target prefs)]
                             (let [local-url (format "http://%s:%s%s" (:local-address target) (http-server/port web-server) hot-reload/url-prefix)]
                               (engine/reboot target local-url)))
                           (engine/launch project prefs))))))))

(handler/defhandler :build-html5 :global
  (enabled? [] (not (project/ongoing-build-save?)))
  (run [project prefs web-server build-errors-view changes-view]
    (console/clear-console!)
    ;; We need to save because bob reads from FS
    (project/save-all! project
      (fn []
        (changes-view/refresh! changes-view)
        (ui/default-render-progress-now! (progress/make "Building..."))
        (ui/->future 0.01
          (fn []
            (let [build (build-project project prefs bob/build-html5! build-errors-view)]
              (when (and (future? build) @build)
                (when-let [^Desktop desktop (and (Desktop/isDesktopSupported) (Desktop/getDesktop))]
                  (when (.isSupported desktop Desktop$Action/BROWSE)
                    (.browse desktop (URI. (format "http://localhost:%d%s/index.html" (http-server/port web-server) bob/html5-url-prefix)))))))))))))

(handler/defhandler :hot-reload :global
  (enabled? [app-view]
            (g/node-value app-view :active-resource))
  (run [project app-view prefs build-errors-view]
    (when-let [resource (g/node-value app-view :active-resource)]
      (ui/default-render-progress-now! (progress/make "Building..."))
      (ui/->future 0.01
                   (fn []
                     (let [build (build-project project prefs project/build-and-save-project build-errors-view)]
                       (when (and (future? build) @build)
                         (engine/reload-resource (:url (targets/selected-target prefs)) resource))))))))

(handler/defhandler :close :global
  (enabled? [app-view] (not-empty (get-tabs app-view)))
  (run [app-view]
    (let [tab-pane ^TabPane (g/node-value app-view :tab-pane)]
      (when-let [tab (-> tab-pane (.getSelectionModel) (.getSelectedItem))]
        (remove-tab tab-pane tab)))))

(handler/defhandler :close-other :global
  (enabled? [app-view] (not-empty (get-tabs app-view)))
  (run [app-view]
    (let [tab-pane ^TabPane (g/node-value app-view :tab-pane)]
      (when-let [selected-tab (-> tab-pane (.getSelectionModel) (.getSelectedItem))]
        (doseq [tab (.getTabs tab-pane)]
          (when (not= tab selected-tab)
            (remove-tab tab-pane tab)))))))

(handler/defhandler :close-all :global
  (enabled? [app-view] (not-empty (get-tabs app-view)))
  (run [app-view]
    (let [tab-pane ^TabPane (g/node-value app-view :tab-pane)]
      (doseq [tab (.getTabs tab-pane)]
        (remove-tab tab-pane tab)))))

(defn make-about-dialog []
  (let [root ^Parent (ui/load-fxml "about.fxml")
        stage (ui/make-dialog-stage)
        scene (Scene. root)
        controls (ui/collect-controls root ["version" "sha1" "time"])]
    (ui/text! (:version controls) (str "Version: " (System/getProperty "defold.version" "NO VERSION")))
    (ui/text! (:sha1 controls) (System/getProperty "defold.sha1" "NO SHA1"))
    (ui/text! (:time controls) (System/getProperty "defold.buildtime" "NO BUILD TIME"))
    (ui/title! stage "About")
    (.setScene stage scene)
    (ui/show! stage)))

(handler/defhandler :documentation :global
  (run [] (ui/browse-url "http://www.defold.com/learn/")))

(handler/defhandler :report-issue :global
  (run [] (ui/browse-url (github/new-issue-link))))

(handler/defhandler :report-praise :global
  (run [] (ui/browse-url (github/new-praise-link))))

(handler/defhandler :about :global
  (run [] (make-about-dialog)))

(handler/defhandler :reload-stylesheet :global
  (run [] (ui/reload-root-styles!)))

(ui/extend-menu ::menubar nil
                [{:label "File"
                  :id ::file
                  :children [{:label "New..."
                              :id ::new
                              :acc "Shortcut+N"
                              :command :new-file}
                             {:label "Open"
                              :id ::open
                              :acc "Shortcut+O"
                              :command :open}
                             {:label "Save All"
                              :id ::save-all
                              :acc "Shortcut+S"
                              :command :save-all}
                             {:label :separator}
                             {:label "Open Asset"
                              :acc "Shift+Shortcut+R"
                              :command :open-asset}
                             {:label "Search in Files"
                              :acc "Shift+Shortcut+F"
                              :command :search-in-files}
                             {:label :separator}
                             {:label "Hot Reload"
                              :acc "Shortcut+R"
                              :command :hot-reload}
                             {:label "Close"
                              :acc "Shortcut+W"
                              :command :close}
                             {:label "Close All"
                              :acc "Shift+Shortcut+W"
                              :command :close-all}
                             {:label "Close Others"
                              :command :close-other}
                             {:label :separator}
                             {:label "Logout"
                              :command :logout}
                             {:label "Preferences..."
                              :command :preferences
                              :acc "Shortcut+,"}
                             {:label "Quit"
                              :acc "Shortcut+Q"
                              :command :quit}]}
                 {:label "Edit"
                  :id ::edit
                  :children [{:label "Undo"
                              :acc "Shortcut+Z"
                              :icon "icons/undo.png"
                              :command :undo}
                             {:label "Redo"
                              :acc "Shift+Shortcut+Z"
                              :icon "icons/redo.png"
                              :command :redo}
                             {:label :separator}
                             {:label "Copy"
                              :acc "Shortcut+C"
                              :command :copy}
                             {:label "Cut"
                              :acc "Shortcut+X"
                              :command :cut}
                             {:label "Paste"
                              :acc "Shortcut+V"
                              :command :paste}
                             {:label "Delete"
                              :acc "Shortcut+BACKSPACE"
                              :icon_ "icons/redo.png"
                              :command :delete}
                             {:label :separator}
                             {:label "Move Up"
                              :acc "Alt+UP"
                              :command :move-up}
                             {:label "Move Down"
                              :acc "Alt+DOWN"
                              :command :move-down}
                             {:label :separator
                              :id ::edit-end}]}
                 {:label "Help"
                  :children [{:label "Profiler"
                              :children [{:label "Measure"
                                          :command :profile
                                          :acc "Shortcut+Alt+X"}
                                         {:label "Measure and Show"
                                          :command :profile-show
                                          :acc "Shift+Shortcut+Alt+X"}]}
                             {:label "Reload Stylesheet"
                              :acc "F5"
                              :command :reload-stylesheet}
                             {:label "Documentation"
                              :command :documentation}
                             {:label "Report Issue"
                              :command :report-issue}
                             {:label "Report Praise"
                              :command :report-praise}
                             {:label "About"
                              :command :about}]}])

(ui/extend-menu ::tab-menu nil
                [{:label "Hot Reload"
                  :acc "Shortcut+R"
                  :command :hot-reload}
                 {:label "Close"
                  :acc "Shortcut+W"
                  :command :close}
                 {:label "Close Others"
                  :command :close-other}
                 {:label "Close All"
                  :acc "Shift+Shortcut+W"
                  :command :close-all}])

(defrecord SelectionProvider [app-view]
  handler/SelectionProvider
  (selection [this] (g/node-value app-view :selected-node-ids))
  (succeeding-selection [this] [])
  (alt-selection [this] []))

(defn ->selection-provider [app-view] (SelectionProvider. app-view))

(defn- update-selection [s open-resource-nodes active-resource-node selection-value]
  (->> (assoc s active-resource-node selection-value)
    (filter (comp (set open-resource-nodes) first))
    (into {})))

(defn select
  ([app-view node-ids]
    (select app-view (g/node-value app-view :active-resource-node) node-ids))
  ([app-view resource-node node-ids]
    (let [project-id (g/node-value app-view :project-id)
          open-resource-nodes (g/node-value app-view :open-resource-nodes)]
      (project/select project-id resource-node node-ids open-resource-nodes))))

(defn select!
  ([app-view node-ids]
    (select! app-view node-ids (gensym)))
  ([app-view node-ids op-seq]
    (g/transact
      (concat
        (g/operation-sequence op-seq)
        (g/operation-label "Select")
        (select app-view node-ids)))))

(defn sub-select!
  ([app-view sub-selection]
    (sub-select! app-view sub-selection (gensym)))
  ([app-view sub-selection op-seq]
    (let [project-id (g/node-value app-view :project-id)
          active-resource-node (g/node-value app-view :active-resource-node)
          open-resource-nodes (g/node-value app-view :open-resource-nodes)]
      (g/transact
        (concat
          (g/operation-sequence op-seq)
          (g/operation-label "Select")
          (project/sub-select project-id active-resource-node sub-selection open-resource-nodes))))))

(defn- make-title
  ([] "Defold Editor 2.0")
  ([project-title] (str (make-title) " - " project-title)))

(defn- refresh-app-title! [^Stage stage project]
  (let [settings      (g/node-value project :settings)
        project-title (settings ["project" "title"])
        new-title     (make-title project-title)]
    (when (not= (.getTitle stage) new-title)
      (.setTitle stage new-title))))

(defn- refresh-ui! [^Stage stage project]
  (when-not (ui/ui-disabled?)
    (ui/refresh (.getScene stage))
    (refresh-app-title! stage project)))

(defn- refresh-views! [app-view]
  (when-not (ui/ui-disabled?)
    (let [auto-pulls (g/node-value app-view :auto-pulls)]
      (doseq [[node label] auto-pulls]
        (profiler/profile "view" (:name @(g/node-type* node))
                          (g/node-value node label))))))

;; Here only because reports indicate that isDesktopSupported does
;; some kind of initialization behind the scenes on Linux:
;; http://stackoverflow.com/questions/23176624/javafx-freeze-on-desktop-openfile-desktop-browseuri
(def desktop-supported? (delay (Desktop/isDesktopSupported)))

(defn- tab->resource-node [^Tab tab]
  (some-> tab
    (ui/user-data ::view)
    (g/node-value :view-data)
    second
    :resource-node))

(defn make-app-view [view-graph workspace project ^Stage stage ^MenuBar menu-bar ^TabPane tab-pane]
  (let [app-scene (.getScene stage)]
    (.setUseSystemMenuBar menu-bar true)
    (.setTitle stage (make-title))
    (force desktop-supported?)
    (let [app-view (first (g/tx-nodes-added (g/transact (g/make-node view-graph AppView :stage stage :tab-pane tab-pane :active-tool :move))))]
      (-> tab-pane
          (.getSelectionModel)
          (.selectedItemProperty)
          (.addListener
            (reify ChangeListener
              (changed [this observable old-val new-val]
                (->> (tab->resource-node new-val)
                     (on-selected-tab-changed app-view))
                (ui/refresh app-scene)))))
      (-> tab-pane
          (.getTabs)
          (.addListener
            (reify ListChangeListener
              (onChanged [this change]
                (ui/restyle-tabs! tab-pane)))))

      ;; Workaround for JavaFX bug: https://bugs.openjdk.java.net/browse/JDK-8167282
      ;; Consume key events that would select non-existing tabs in case we have none.
      (.addEventFilter tab-pane KeyEvent/KEY_PRESSED (ui/event-handler event
                                                                       (when (and (empty? (.getTabs tab-pane))
                                                                                  (TabPaneBehavior/isTraversalEvent event))
                                                                         (.consume event))))

      (ui/register-menubar app-scene menu-bar ::menubar)
      (ui/add-handle-shortcut-workaround! app-scene menu-bar)

      (let [refresh-timers [(ui/->timer 3 "refresh-ui" (fn [_ dt] (refresh-ui! stage project)))
                            (ui/->timer 13 "refresh-views" (fn [_ dt] (refresh-views! app-view)))]]
        (doseq [timer refresh-timers]
          (ui/timer-stop-on-closed! stage timer)
          (ui/timer-start! timer)))
      app-view)))

(defn- make-tab! [app-view workspace project resource resource-node
                  resource-type view-type make-view-fn ^ObservableList tabs opts]
  (let [parent     (AnchorPane.)
        tab        (doto (Tab. (resource/resource-name resource))
                     (.setContent parent)
                     (ui/user-data! ::view-type view-type))
        view-graph (g/make-graph! :history false :volatility 2)
        select-fn  (partial select app-view)
        opts       (merge opts
                          (get (:view-opts resource-type) (:id view-type))
                          {:app-view  app-view
                           :select-fn select-fn
                           :project   project
                           :workspace workspace
                           :tab       tab})
        view       (make-view-fn view-graph parent resource-node opts)]
    (assert (g/node-instance? view/WorkbenchView view))
    (g/transact
      (concat
        (g/connect resource-node :_node-id view :resource-node)
        (g/connect resource-node :node-id+resource view :node-id+resource)
        (g/connect view :view-data app-view :open-views)))
    (ui/user-data! tab ::view view)
    (.add tabs tab)
    (g/transact
      (select app-view resource-node [resource-node]))
    (.setGraphic tab (jfx/get-image-view (:icon resource-type "icons/64/Icons_29-AT-Unknown.png") 16))
    (.addAll (.getStyleClass tab) ^Collection (resource/style-classes resource))
    (ui/register-tab-context-menu tab ::tab-menu)
    (ui/register-tab-toolbar tab "#toolbar" :toolbar)
    (let [close-handler (.getOnClosed tab)]
      (.setOnClosed tab (ui/event-handler
                         event
                         (g/delete-graph! view-graph)
                         (when close-handler
                           (.handle close-handler event)))))
    tab))

(defn- substitute-args [tmpl args]
  (reduce (fn [tmpl [key val]]
            (string/replace tmpl (format "{%s}" (name key)) (str val)))
    tmpl args))

(defn- defective-resource-node? [resource-node]
  (g/error-fatal? (g/node-value resource-node :node-id+resource)))

(defn open-resource
  ([app-view prefs workspace project resource]
   (open-resource app-view prefs workspace project resource {}))
  ([app-view prefs workspace project resource opts]
   (let [resource-type (resource/resource-type resource)
         resource-node (or (project/get-resource-node project resource)
                           (throw (ex-info (format "No resource node found for resource '%s'" (resource/proj-path resource))
                                           {})))
         view-type     (or (:selected-view-type opts)
                           (first (:view-types resource-type))
                           (workspace/get-view-type workspace :text))]
     (if (defective-resource-node? resource-node)
       (do (dialogs/make-alert-dialog (format "Unable to open '%s', since it appears damaged." (resource/proj-path resource)))
           false)
       (if-let [custom-editor (and (or (= (:id view-type) :code) (= (:id view-type) :text))
                                   (let [ed-pref (some->
                                                   (prefs/get-prefs prefs "code-custom-editor" "")
                                                   string/trim)]
                                     (and (not (string/blank? ed-pref)) ed-pref)))]
         (let [arg-tmpl (string/trim (if (:line opts) (prefs/get-prefs prefs "code-open-file-at-line" "{file}:{line}") (prefs/get-prefs prefs "code-open-file" "{file}")))
               arg-sub (cond-> {:file (resource/abs-path resource)}
                               (:line opts) (assoc :line (:line opts)))
               args (->> (string/split arg-tmpl #" ")
                         (map #(substitute-args % arg-sub)))]
           (doto (ProcessBuilder. ^java.util.List (cons custom-editor args))
             (.directory (workspace/project-path workspace))
             (.start))
           false)
         (if-let [make-view-fn (:make-view-fn view-type)]
           (let [^TabPane tab-pane (g/node-value app-view :tab-pane)
                 tabs              (.getTabs tab-pane)
                 tab               (or (some #(when (and (= (tab->resource-node %) resource-node)
                                                         (= view-type (ui/user-data % ::view-type)))
                                                %)
                                             tabs)
                                       (make-tab! app-view workspace project resource resource-node
                                                  resource-type view-type make-view-fn tabs opts))]
             (.select (.getSelectionModel tab-pane) tab)
             (when-let [focus (:focus-fn view-type)]
               (focus (ui/user-data tab ::view) opts))
             true)
           (let [^String path (or (resource/abs-path resource)
                                  (resource/temp-path resource))]
             (try
               (.open (Desktop/getDesktop) (File. path))
               (catch Exception _
                 (dialogs/make-alert-dialog (str "Unable to open external editor for " path))))
             false)))))))

(defn- selection->resource-files [selection]
  (when-let [resources (handler/adapt-every selection resource/Resource)]
    (vec (keep (fn [r] (when (and (= :file (resource/source-type r)) (resource/exists? r)) r)) resources))))

(defn- selection->single-resource-file [selection]
  (when-let [r (handler/adapt-single selection resource/Resource)]
    (when (= :file (resource/source-type r))
      r)))

(handler/defhandler :open :global
  (active? [selection user-data] (:resources user-data (not-empty (selection->resource-files selection))))
  (enabled? [selection user-data] (every? resource/exists? (:resources user-data (selection->resource-files selection))))
  (run [selection app-view prefs workspace project user-data]
       (doseq [resource (:resources user-data (selection->resource-files selection))]
         (open-resource app-view prefs workspace project resource))))

(handler/defhandler :open-as :global
  (active? [selection] (selection->single-resource-file selection))
  (enabled? [selection user-data] (resource/exists? (selection->single-resource-file selection)))
  (run [selection app-view prefs workspace project user-data]
       (let [resource (selection->single-resource-file selection)]
         (open-resource app-view prefs workspace project resource (when-let [view-type (:selected-view-type user-data)]
                                                                    {:selected-view-type view-type}))))
  (options [workspace selection user-data]
           (when-not user-data
             (let [resource (selection->single-resource-file selection)
                   resource-type (resource/resource-type resource)]
               (map (fn [vt]
                      {:label     (or (:label vt) "External Editor")
                       :command   :open-as
                       :user-data {:selected-view-type vt}})
                    (:view-types resource-type))))))

(handler/defhandler :save-all :global
  (enabled? [] (not (project/ongoing-build-save?)))
  (run [project changes-view]
       (project/save-all! project #(changes-view/refresh! changes-view))))

(handler/defhandler :show-in-desktop :global
  (active? [selection] (selection->single-resource-file selection))
  (enabled? [selection] (when-let [r (selection->single-resource-file selection)]
                          (and (resource/abs-path r)
                               (resource/exists? r))))
  (run [selection] (when-let [r (selection->single-resource-file selection)]
                     (let [f (File. (resource/abs-path r))]
                       (.open (Desktop/getDesktop) (util/to-folder f))))))

(handler/defhandler :referencing-files :global
  (active? [selection] (selection->single-resource-file selection))
  (enabled? [selection] (when-let [r (selection->single-resource-file selection)]
                          (and (resource/abs-path r)
                               (resource/exists? r))))
  (run [selection app-view prefs workspace project] (when-let [r (selection->single-resource-file selection)]
                                                      (doseq [resource (dialogs/make-resource-dialog workspace project {:filter (format "refs:%s" (resource/proj-path r))})]
                                                        (open-resource app-view prefs workspace project resource)))))

(handler/defhandler :dependencies :global
  (active? [selection] (selection->single-resource-file selection))
  (enabled? [selection] (when-let [r (selection->single-resource-file selection)]
                          (and (resource/abs-path r)
                               (resource/exists? r))))
  (run [selection app-view prefs workspace project] (when-let [r (selection->single-resource-file selection)]
                                                      (doseq [resource (dialogs/make-resource-dialog workspace project {:filter (format "deps:%s" (resource/proj-path r))})]
                                                        (open-resource app-view prefs workspace project resource)))))

(defn- gen-tooltip [workspace project app-view resource]
  (let [resource-type (resource/resource-type resource)
        view-type (or (first (:view-types resource-type)) (workspace/get-view-type workspace :text))]
    (when-let [make-preview-fn (:make-preview-fn view-type)]
      (let [tooltip (Tooltip.)]
        (doto tooltip
          (.setGraphic (doto (ImageView.)
                         (.setScaleY -1.0)))
          (.setOnShowing (ui/event-handler
                           e
                           (let [image-view ^ImageView (.getGraphic tooltip)]
                             (when-not (.getImage image-view)
                               (let [resource-node (project/get-resource-node project resource)
                                     view-graph (g/make-graph! :history false :volatility 2)
                                     select-fn (partial select app-view)
                                     opts (assoc ((:id view-type) (:view-opts resource-type))
                                            :app-view app-view
                                            :select-fn select-fn
                                            :project project
                                            :workspace workspace)
                                     preview (make-preview-fn view-graph resource-node opts 256 256)]
                                 (.setImage image-view ^Image (g/node-value preview :image))
                                 (ui/user-data! image-view :graph view-graph))))))
          (.setOnHiding (ui/event-handler
                          e
                          (let [image-view ^ImageView (.getGraphic tooltip)]
                            (when-let [graph (ui/user-data image-view :graph)]
                              (g/delete-graph! graph))))))))))

(defn- make-resource-dialog [workspace project app-view prefs]
  (when-let [resource (first (dialogs/make-resource-dialog workspace project {:tooltip-gen (partial gen-tooltip workspace project app-view)}))]
    (open-resource app-view prefs workspace project resource)))

(handler/defhandler :select-items :global
  (run [user-data] (dialogs/make-select-list-dialog (:items user-data) (:options user-data))))

(handler/defhandler :open-asset :global
  (run [workspace project app-view prefs] (make-resource-dialog workspace project app-view prefs)))

(handler/defhandler :search-in-files :global
  (run [project search-results-view] (search-results-view/show-search-in-files-dialog! search-results-view project)))

(defn- bundle! [changes-view build-errors-view project prefs platform build-options]
  (console/clear-console!)
  (let [output-directory ^File (:output-directory build-options)
        build-options (merge build-options
                             {:clear-errors! (fn [] (build-errors-view/clear-build-errors build-errors-view))
                              :render-error! (fn [errors]
                                               (ui/run-later
                                                 (build-errors-view/update-build-errors
                                                   build-errors-view
                                                   errors)))})]
    ;; We need to save because bob reads from FS.
    ;; Before saving, perform a resource sync to ensure we do not overwrite external changes.
    (workspace/resource-sync! (project/workspace project))
    (project/save-all! project
                       (fn []
                         (changes-view/refresh! changes-view)
                         (ui/default-render-progress-now! (progress/make "Bundling..."))
                         (ui/->future 0.01
                                      (fn []
                                        (let [succeeded? (deref (bob/bundle! project prefs platform build-options))]
                                          (ui/default-render-progress-now! progress/done)
                                          (when (and succeeded? (some-> output-directory .isDirectory))
                                            (.open (Desktop/getDesktop) output-directory)))))))))

(handler/defhandler :bundle :global
  (enabled? [] (not (project/ongoing-build-save?)))
  (run [user-data workspace project prefs app-view changes-view build-errors-view]
       (let [owner-window (g/node-value app-view :stage)
             platform (:platform user-data)
             bundle! (partial bundle! changes-view build-errors-view project prefs platform)]
         (bundle-dialog/show-bundle-dialog! workspace platform prefs owner-window bundle!))))

(defn- fetch-libraries [workspace project prefs]
  (let [library-url-string (project/project-dependencies project)
        library-urls (library/parse-library-urls library-url-string)
        hosts (into #{} (map url/strip-path) library-urls)]
    (if-let [first-unreachable-host (first-where (complement url/reachable?) hosts)]
      (dialogs/make-alert-dialog (string/join "\n" ["Fetch was aborted because the following host could not be reached:"
                                                    (str "\u00A0\u00A0\u2022\u00A0" first-unreachable-host) ; "  * " (NO-BREAK SPACE, NO-BREAK SPACE, BULLET, NO-BREAK SPACE)
                                                    ""
                                                    "Please verify internet connection and try again."]))
      (future
        (ui/with-disabled-ui
          (ui/with-progress [render-fn ui/default-render-progress!]
            (workspace/fetch-libraries! workspace library-url-string render-fn (partial login/login prefs))))))))

(handler/defhandler :fetch-libraries :global
  (run [workspace project prefs] (fetch-libraries workspace project prefs)))

(defn- create-live-update-settings! [workspace]
  (let [project-path (workspace/project-path workspace)
        settings-file (io/file project-path "liveupdate.settings")]
    (spit settings-file "[liveupdate]\n")
    (workspace/resource-sync! workspace)
    (workspace/find-resource workspace "/liveupdate.settings")))

(handler/defhandler :live-update-settings :global
  (run [app-view prefs workspace project]
    (some->> (or (workspace/find-resource workspace "/liveupdate.settings")
                 (create-live-update-settings! workspace))
      (open-resource app-view prefs workspace project))))

(handler/defhandler :sign-ios-app :global
  (active? [] (util/is-mac-os?))
  (run [workspace project prefs]
    (bundle/make-sign-dialog workspace prefs project)))<|MERGE_RESOLUTION|>--- conflicted
+++ resolved
@@ -160,14 +160,6 @@
 
 (defn restore-window-dimensions [^Stage stage prefs]
   (when-let [dims (prefs/get-prefs prefs prefs-window-dimensions nil)]
-<<<<<<< HEAD
-    (.setX stage (:x dims 0))
-    (.setY stage (:y dims 0))
-    (.setWidth stage (:width dims 1280))
-    (.setHeight stage (:height dims 960))
-    (.setMaximized stage (:maximized dims false))
-    (.setFullScreen stage (:full-screen dims false))))
-=======
     (let [{:keys [x y width height maximized full-screen]} dims]
       (when (and (number? x) (number? y) (number? width) (number? height))
         (when-let [screens (seq (Screen/getScreensForRectangle x y width height))]
@@ -183,7 +175,6 @@
         (.setMaximized stage true))
       (when full-screen
         (.setFullScreen stage true)))))
->>>>>>> 00664094
 
 (def ^:private legacy-split-ids ["main-split"
                                  "center-split"
