--- conflicted
+++ resolved
@@ -111,14 +111,14 @@
   (let [[w h] (vp-dims viewport)]
     (and (> w 0) (> h 0))))
 
-(defn z-distance [camera viewport renderable ^Point3d tmp-p3d]
-  (let [^Matrix4d t (or (:world-transform renderable) geom/Identity4d)
+(defn z-distance [camera viewport ^Matrix4d world-transform ^Point3d tmp-p3d]
+  (let [^Matrix4d t (or world-transform geom/Identity4d)
         _ (.transform t tmp-p3d)
         p (c/camera-project camera viewport tmp-p3d)]
     (long (* Integer/MAX_VALUE (.z p)))))
 
-(defn render-key [camera viewport renderable tmp-p3d]
-  (:index renderable (- Long/MAX_VALUE (z-distance camera viewport renderable tmp-p3d))))
+(defn render-key [camera viewport ^Matrix4d world-transform tmp-p3d]
+  (:index renderable (- Long/MAX_VALUE (z-distance camera viewport world-transform tmp-p3d))))
 
 (defn gl-viewport [^GL2 gl viewport]
   (.glViewport gl (:left viewport) (:top viewport) (- (:right viewport) (:left viewport)) (- (:bottom viewport) (:top viewport))))
@@ -249,8 +249,8 @@
                                 :selected selected
                                 :user-data (:user-data renderable)
                                 :batch-key (:batch-key renderable)
-                                :aabb (geom/aabb-transform ^AABB (:aabb scene) parent-world))
-                         (assoc :render-key (render-key camera viewport renderable tmp-p3d)))]
+                                :aabb (geom/aabb-transform ^AABB (:aabb scene) parent-world)
+                                :render-key (render-key camera viewport world-transform tmp-p3d)))]
     (doseq [pass (:passes renderable)]
       (conj! (get out-renderables pass) new-renderable)
       (when (and selected (types/selection? pass))
@@ -393,81 +393,6 @@
 (g/defnk produce-selected-tool-renderables [tool-selection]
   (apply merge-with concat {} (map #(do {(:node-id %) [(:selection-data %)]}) tool-selection)))
 
-<<<<<<< HEAD
-(defn flatten-scene [scene selection-set ^Matrix4d world-transform out-renderables out-selected-renderables camera viewport tmp-p3d]
- (let [renderable (:renderable scene)
-       ^Matrix4d trans (or (:transform scene) geom/Identity4d)
-       parent-world world-transform
-       world-transform (doto (Matrix4d. world-transform) (.mul trans))
-       selected (contains? selection-set (:node-id scene))
-       new-renderable (-> scene
-                        (dissoc :renderable)
-                        (assoc :render-fn (:render-fn renderable)
-                               :world-transform world-transform
-                               :selected selected
-                               :user-data (:user-data renderable)
-                               :batch-key (:batch-key renderable)
-                               :aabb (geom/aabb-transform ^t/AABB (:aabb scene) parent-world)))
-       new-renderable (assoc new-renderable :render-key (render-key camera viewport new-renderable tmp-p3d))]
-   (doseq [pass (:passes renderable)]
-     (conj! (get out-renderables pass) new-renderable)
-     (when (and selected (types/selection? pass))
-       (conj! out-selected-renderables new-renderable)))
-   (doseq [child-scene (:children scene)]
-     (flatten-scene child-scene selection-set world-transform out-renderables out-selected-renderables camera viewport tmp-p3d))))
-
-(defn produce-render-data [scene selection aux-renderables camera viewport]
-  (let [selection-set (set selection)
-        out-renderables (into {} (map #(do [% (transient [])]) pass/all-passes))
-        out-selected-renderables (transient [])
-        world-transform (doto (Matrix4d.) (.setIdentity))
-        tmp-p3d (Point3d.)
-        render-data (flatten-scene scene selection-set world-transform out-renderables out-selected-renderables camera viewport tmp-p3d)
-        out-renderables (merge-with (fn [renderables extras] (doseq [extra extras] (conj! renderables extra)) renderables) out-renderables (apply merge-with concat aux-renderables))
-        out-renderables (into {} (map (fn [[pass renderables]] [pass (vec (render-sort (persistent! renderables) camera viewport))]) out-renderables))
-        out-selected-renderables (persistent! out-selected-renderables)]
-    {:all-renderables out-renderables
-     :selected-renderables out-selected-renderables}))
-
-(g/defnode SceneRenderer
-  (property name g/Keyword (default :renderer))
-  (property gl-drawable GLAutoDrawable)
-
-  (input scene g/Any)
-  (input selection g/Any)
-  (input viewport Region)
-  (input camera Camera)
-  (input aux-renderables pass/RenderData :array)
-  (input tool-renderables pass/RenderData :array)
-  (input picking-rect Rect)
-  (input tool-picking-rect Rect)
-
-  (output render-data g/Any :cached (g/fnk [scene selection aux-renderables camera viewport] (produce-render-data scene selection aux-renderables camera viewport)))
-  (output renderables pass/RenderData :cached (g/fnk [render-data] (:all-renderables render-data)))
-  (output select-buffer IntBuffer :cached (g/always (-> (ByteBuffer/allocateDirect (* 4 pick-buffer-size))
-                                                        (.order (ByteOrder/nativeOrder))
-                                                        (.asIntBuffer))))
-  (output drawable  GLAutoDrawable :cached produce-drawable)
-  (output frame BufferedImage :cached produce-frame)
-  (output picking-selection g/Any :cached produce-selection)
-  (output tool-selection g/Any :cached produce-tool-selection)
-  (output selected-renderables g/Any :cached (g/fnk [render-data] (:selected-renderables render-data)))
-  (output selected-aabb AABB :cached (g/fnk [selected-renderables] (reduce geom/aabb-union (geom/null-aabb) (map :aabb selected-renderables))))
-  (output selected-updatables g/Any :cached (g/fnk [selected-renderables]
-                                                   (into {} [(first (map (fn [r] [(:node-id r) r]) (filter :updatable selected-renderables)))])))
-  (output updatables g/Any :cached (g/fnk [renderables]
-                                          (let [flat-renderables (apply concat (map second renderables))]
-                                            (into {} (map (fn [r] [(:node-id r) r]) (filter :updatable flat-renderables))))))
-  (output selected-tool-renderables g/Any :cached produce-selected-tool-renderables))
-
-(defn dispatch-input [input-handlers action user-data]
-  (reduce (fn [action [node-id label]]
-            (when action
-              ((g/node-value node-id label) node-id action user-data)))
-          action input-handlers))
-
-=======
->>>>>>> c30e386d
 (g/defnode SceneView
   (inherits SceneRenderer)
 
