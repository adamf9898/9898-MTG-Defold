--- conflicted
+++ resolved
@@ -55,11 +55,7 @@
 java_version = '11.0.15+10'
 
 platform_to_java = {'x86_64-linux': 'linux-x64',
-<<<<<<< HEAD
-                    'x86_64-macos': 'osx-x64',
-=======
-                    'x86_64-darwin': 'macos-x64',
->>>>>>> 282c1336
+                    'x86_64-macos': 'macos-x64',
                     'x86_64-win32': 'windows-x64'}
 
 python_platform_to_java = {'linux2': 'linux-x64',
