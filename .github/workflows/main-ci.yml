name: CI - Main

on:
  push:
     branches:
       - '*'
       - '!DEFEDIT-*'
       - '!editor-dev'
  repository_dispatch: {}

env:
  S3_ACCESS_KEY: ${{ secrets.S3_ACCESS_KEY }}
  S3_SECRET_KEY: ${{ secrets.S3_SECRET_KEY }}
  NOTARIZATION_USERNAME: ${{ secrets.NOTARIZATION_USERNAME }}
  NOTARIZATION_PASSWORD: ${{ secrets.NOTARIZATION_PASSWORD }}
  NOTARIZATION_ITC_PROVIDER: ${{ secrets.NOTARIZATION_ITC_PROVIDER }}
  DM_PACKAGES_URL: ${{ secrets.DM_PACKAGES_URL }}
  MACOS_CERTIFICATE: ${{ secrets.MACOS_CERTIFICATE }}
  MACOS_CERTIFICATE_PASS: ${{ secrets.MACOS_CERTIFICATE_PASS }}
  BUILD_BRANCH: ${{ github.event.client_payload.branch }}
  DEFOLD_EDITOR_DISABLE_PERFORMANCE_TESTS: true


jobs:
# ---- BUILD ENGINE VERSIONS ------------------
<<<<<<< HEAD
  build-engine-switch:
    if: "!contains(github.event.head_commit.message, 'skip-ci')"
    strategy:
      matrix:
        platform: [arm64-nx64]
    runs-on: windows-2016
    steps: [
      { name: 'Checkout', uses: actions/checkout@v2, with: { ref: '${{env.BUILD_BRANCH}}' } },
      { name: 'Install Python', uses: actions/setup-python@v1, with: { python-version: 2.x, architecture: x64 } },
      { name: 'Install Java', uses: actions/setup-java@v1, with: { java-version: '11.0.2' } },
      { name: 'Install dependencies', shell: bash, run: 'ci/ci.sh install' },
      {
        name: 'Build engine',
        if: (github.event_name == 'push') || (github.event_name == 'pull_request') || ((github.event_name == 'repository_dispatch') && (github.event.client_payload.skip_engine != true)),
        shell: bash,
        run: 'ci/ci.sh --platform=${{ matrix.platform }} --archive --skip-builtins --skip-docs --skip-tests engine'
      },
      {
       name: 'Notify if build status changed',
       uses: homoluctus/slatify@master,
       if: always(),
       with: { type: '${{ job.status }}', job_name: '${{ job.status }}: platform: ${{ matrix.platform }}', channel: '#defold-alarms-build', url: '${{ secrets.SLACK_WEBHOOK }}',
               mention: 'here', mention_if: 'failure', commit: true, token: '${{ secrets.GITHUB_TOKEN_READONLY }}' }
      }]

  build-engine-windows:
=======
  bld-eng-windows:
>>>>>>> eac92707
    if: "!contains(github.event.head_commit.message, 'skip-ci')"
    strategy:
      matrix:
        platform: [win32, x86_64-win32]
    runs-on: windows-2016
    steps: [
      { name: 'Checkout', uses: actions/checkout@v2, with: { ref: '${{env.BUILD_BRANCH}}' } },
      { name: 'Install Python', uses: actions/setup-python@v1, with: { python-version: 2.x, architecture: x64 } },
      { name: 'Install Java', uses: actions/setup-java@v1, with: { java-version: '11.0.2' } },
      { name: 'Install dependencies', shell: bash, run: 'ci/ci.sh install' },
      {
        name: 'Build engine',
        if: (github.event_name == 'push') || (github.event_name == 'pull_request') || ((github.event_name == 'repository_dispatch') && (github.event.client_payload.skip_engine != true)),
        shell: bash,
        run: 'ci/ci.sh --platform=${{ matrix.platform }} --archive --skip-builtins --skip-docs engine'
      },
      {
       name: 'Notify if build status changed',
       uses: homoluctus/slatify@master,
       if: always(),
       with: { type: '${{ job.status }}', job_name: '${{ job.status }}: platform: ${{ matrix.platform }}', channel: '#defold-alarms-build', url: '${{ secrets.SLACK_WEBHOOK }}',
               mention: 'here', mention_if: 'failure', commit: true, token: '${{ secrets.GITHUB_TOKEN_READONLY }}' }
      }]

  bld-eng-macos:
    if: "!contains(github.event.head_commit.message, 'skip-ci')"
    strategy:
      matrix:
        platform: [x86_64-darwin]
    runs-on: macOS-latest
    steps: [
      { name: 'Checkout', uses: actions/checkout@v2, with: { ref: '${{env.BUILD_BRANCH}}' } },
      { name: 'Install Python', uses: actions/setup-python@v1, with: { python-version: 2.x, architecture: x64 } },
      { name: 'Install Java', uses: actions/setup-java@v1, with: { java-version: '11.0.2' } },
      {
        name: 'Build engine',
        if: (github.event_name == 'push') || (github.event_name == 'pull_request') || ((github.event_name == 'repository_dispatch') && (github.event.client_payload.skip_engine != true)),
        run: 'ci/ci.sh --platform=${{ matrix.platform }} --archive --skip-builtins --skip-docs engine'
      },
      {
       name: 'Notify if build status changed',
       uses: homoluctus/slatify@master,
       if: always(),
       with: { type: '${{ job.status }}', job_name: '${{ job.status }}: platform: ${{ matrix.platform }}', channel: '#defold-alarms-build', url: '${{ secrets.SLACK_WEBHOOK }}',
               mention: 'here', mention_if: 'failure', commit: true, token: '${{ secrets.GITHUB_TOKEN_READONLY }}' }
      }]

  bld-eng-ios:
    if: "!contains(github.event.head_commit.message, 'skip-ci')"
    strategy:
      matrix:
        platform: [armv7-darwin, arm64-darwin, x86_64-ios]
    runs-on: ubuntu-18.04
    steps: [
      { name: 'Checkout', uses: actions/checkout@v2, with: { ref: '${{env.BUILD_BRANCH}}' } },
      { name: 'Install Python', uses: actions/setup-python@v1, with: { python-version: 2.x, architecture: x64 } },
      { name: 'Install Java', uses: actions/setup-java@v1, with: { java-version: '11.0.2' } },
      { name: 'Install dependencies', run: 'ci/ci.sh install' },
      {
        name: 'Build engine',
        if: (github.event_name == 'push') || (github.event_name == 'pull_request') || ((github.event_name == 'repository_dispatch') && (github.event.client_payload.skip_engine != true)),
        run: 'ci/ci.sh --platform=${{ matrix.platform }} --archive --skip-tests --skip-builtins --skip-docs engine'
      },
      {
       name: 'Notify if build status changed',
       uses: homoluctus/slatify@master,
       if: always(),
       with: { type: '${{ job.status }}', job_name: '${{ job.status }}: platform: ${{ matrix.platform }}', channel: '#defold-alarms-build', url: '${{ secrets.SLACK_WEBHOOK }}',
               mention: 'here', mention_if: 'failure', commit: true, token: '${{ secrets.GITHUB_TOKEN_READONLY }}' }
      }]

  bld-eng-web:
    if: "!contains(github.event.head_commit.message, 'skip-ci')"
    strategy:
      matrix:
        platform: [js-web, wasm-web]
    runs-on: ubuntu-18.04
    steps: [
      { name: 'Checkout', uses: actions/checkout@v2, with: { ref: '${{env.BUILD_BRANCH}}' } },
      { name: 'Install Python', uses: actions/setup-python@v1, with: { python-version: 2.x, architecture: x64 } },
      { name: 'Install Java', uses: actions/setup-java@v1, with: { java-version: '11.0.2' } },
      { name: 'Install dependencies', run: 'ci/ci.sh install' },
      {
        name: 'Build engine',
        if: (github.event_name == 'push') || (github.event_name == 'pull_request') || ((github.event_name == 'repository_dispatch') && (github.event.client_payload.skip_engine != true)),
        run: 'ci/ci.sh --platform=${{ matrix.platform }} --archive --skip-tests --skip-builtins --skip-docs engine'
      },
      {
       name: 'Notify if build status changed',
       uses: homoluctus/slatify@master,
       if: always(),
       with: { type: '${{ job.status }}', job_name: '${{ job.status }}: platform: ${{ matrix.platform }}', channel: '#defold-alarms-build', url: '${{ secrets.SLACK_WEBHOOK }}',
               mention: 'here', mention_if: 'failure', commit: true, token: '${{ secrets.GITHUB_TOKEN_READONLY }}' }
      }]

  bld-eng-android:
    if: "!contains(github.event.head_commit.message, 'skip-ci')"
    strategy:
      matrix:
        platform: [armv7-android, arm64-android]
    runs-on: ubuntu-18.04
    steps: [
      { name: 'Checkout', uses: actions/checkout@v2, with: { ref: '${{env.BUILD_BRANCH}}' } },
      { name: 'Install Python', uses: actions/setup-python@v1, with: { python-version: 2.x, architecture: x64 } },
      { name: 'Install Java', uses: actions/setup-java@v1, with: { java-version: '11.0.2' } },
      { name: 'Install dependencies', run: 'ci/ci.sh install' },
      {
        name: 'Build engine',
        if: (github.event_name == 'push') || (github.event_name == 'pull_request') || ((github.event_name == 'repository_dispatch') && (github.event.client_payload.skip_engine != true)),
        run: 'ci/ci.sh --platform=${{ matrix.platform }} --archive --skip-tests --skip-builtins --skip-docs engine'
      },
      {
       name: 'Notify if build status changed',
       uses: homoluctus/slatify@master,
       if: always(),
       with: { type: '${{ job.status }}', job_name: '${{ job.status }}: platform: ${{ matrix.platform }}', channel: '#defold-alarms-build', url: '${{ secrets.SLACK_WEBHOOK }}',
               mention: 'here', mention_if: 'failure', commit: true, token: '${{ secrets.GITHUB_TOKEN_READONLY }}' }
      }]

  bld-eng-linux:
    if: "!contains(github.event.head_commit.message, 'skip-ci')"
    strategy:
      matrix:
        platform: [x86_64-linux]
    runs-on: ubuntu-18.04
    steps: [
      { name: 'Checkout', uses: actions/checkout@v2, with: { ref: '${{env.BUILD_BRANCH}}' } },
      { name: 'Install Python', uses: actions/setup-python@v1, with: { python-version: 2.x, architecture: x64 } },
      { name: 'Install Java', uses: actions/setup-java@v1, with: { java-version: '11.0.2' } },
      { name: 'Install dependencies', run: 'ci/ci.sh install' },
      {
        name: 'Build engine',
        if: (github.event_name == 'push') || (github.event_name == 'pull_request') || ((github.event_name == 'repository_dispatch') && (github.event.client_payload.skip_engine != true)),
        run: 'ci/ci.sh --platform=${{ matrix.platform }} --archive engine'
      },
      {
       name: 'Notify if build status changed',
       uses: homoluctus/slatify@master,
       if: always(),
       with: { type: '${{ job.status }}', job_name: '${{ job.status }}: platform: ${{ matrix.platform }}', channel: '#defold-alarms-build', url: '${{ secrets.SLACK_WEBHOOK }}',
               mention: 'here', mention_if: 'failure', commit: true, token: '${{ secrets.GITHUB_TOKEN_READONLY }}' }
      }]

# ---- BUILD BOB AND SDK ------------------

  build-bob:
    if: "!contains(github.event.head_commit.message, 'skip-ci')"
    needs: [bld-eng-macos, bld-eng-ios, bld-eng-windows, bld-eng-linux, bld-eng-android, bld-eng-web]
    runs-on: ubuntu-18.04
    steps: [
      { name: 'Checkout', uses: actions/checkout@v2, with: { ref: '${{env.BUILD_BRANCH}}' } },
      { name: 'Install Python', uses: actions/setup-python@v1, with: { python-version: 2.x, architecture: x64 } },
      { name: 'Install Java', uses: actions/setup-java@v1, with: { java-version: '11.0.2' } },
      {
        name: 'Build bob',
        if: (github.event_name == 'push') || (github.event_name == 'pull_request') || ((github.event_name == 'repository_dispatch') && (github.event.client_payload.skip_bob != true)),
        run: 'ci/ci.sh bob'
      },
      {
       name: 'Notify if build status changed',
       uses: homoluctus/slatify@master,
       if: always(),
       with: { type: '${{ job.status }}', job_name: '${{ job.status }}', channel: '#defold-alarms-build', url: '${{ secrets.SLACK_WEBHOOK }}',
               mention: 'here', mention_if: 'failure', commit: true, token: '${{ secrets.GITHUB_TOKEN_READONLY }}' }
      }]

  build-sdk:
    if: "!contains(github.event.head_commit.message, 'skip-ci')"
    needs: [bld-eng-macos, bld-eng-ios, bld-eng-windows, bld-eng-linux, bld-eng-android, bld-eng-web]
    runs-on: ubuntu-18.04
    steps: [
      { name: 'Checkout', uses: actions/checkout@v2, with: { ref: '${{env.BUILD_BRANCH}}' } },
      { name: 'Install Python', uses: actions/setup-python@v1, with: { python-version: 2.x, architecture: x64 } },
      {
        name: 'Build SDK',
        if: (github.event_name == 'push') || (github.event_name == 'pull_request') || ((github.event_name == 'repository_dispatch') && (github.event.client_payload.skip_sdk != true)),
        run: 'ci/ci.sh sdk'
      },
      {
       name: 'Notify if build status changed',
       uses: homoluctus/slatify@master,
       if: always(),
       with: { type: '${{ job.status }}', job_name: '${{ job.status }}', channel: '#defold-alarms-build', url: '${{ secrets.SLACK_WEBHOOK }}',
               mention: 'here', mention_if: 'failure', commit: true, token: '${{ secrets.GITHUB_TOKEN_READONLY }}' }
      }]

# ---- BUILD EDITOR ------------------

  build-editor:
    if: "!contains(github.event.head_commit.message, 'skip-ci')"
    needs: [build-bob]
    runs-on: ubuntu-18.04
    steps: [
      { name: 'Checkout', uses: actions/checkout@v2, with: { ref: '${{env.BUILD_BRANCH}}' } },
      { name: 'Fetch tags', run: 'git fetch --depth=1 origin +refs/tags/*:refs/tags/*' },
      { name: 'Install Python', uses: actions/setup-python@v1, with: { python-version: 2.x, architecture: x64 } },
      { name: 'Install Java', uses: actions/setup-java@v1, with: { java-version: '11.0.2' } },
      { name: 'Install Leiningen', uses: DeLaGuardo/setup-clojure@master, with: { lein: 2.8.3 } },
      {
        name: 'Build editor',
        if: (github.event_name == 'push') || (github.event_name == 'pull_request') || ((github.event_name == 'repository_dispatch') && (github.event.client_payload.skip_editor != true)),
        run: 'ci/ci.sh build-editor'
      },
      {
        name: 'Archive editor',
        if: (github.event_name == 'push') || (github.event_name == 'pull_request') || ((github.event_name == 'repository_dispatch') && (github.event.client_payload.skip_editor != true)),
        run: 'ci/ci.sh archive-editor'
      },
      {
       name: 'Notify if build status changed',
       uses: homoluctus/slatify@master,
       if: always(),
       with: { type: '${{ job.status }}', job_name: '${{ job.status }}', channel: '#defold-alarms-build', url: '${{ secrets.SLACK_WEBHOOK }}',
               mention: 'here', mention_if: 'failure', commit: true, token: '${{ secrets.GITHUB_TOKEN_READONLY }}' }
      }]

  sign-editor-darwin:
    if: "!contains(github.event.head_commit.message, 'skip-ci')"
    needs: [build-editor]
    runs-on: macOS-latest
    strategy:
      matrix:
        platform: [x86_64-darwin]
    steps: [
      { name: 'Checkout', uses: actions/checkout@v2, with: { ref: '${{env.BUILD_BRANCH}}' } },
      { name: 'Install Python', uses: actions/setup-python@v1, with: { python-version: 2.x, architecture: x64 } },
      { name: 'Install Java', uses: actions/setup-java@v1, with: { java-version: '11.0.2' } },
      {
        name: 'Download editor',
        if: (github.event_name == 'push') || (github.event_name == 'pull_request') || ((github.event_name == 'repository_dispatch') && (github.event.client_payload.skip_sign != true)),
        run: 'ci/ci.sh download-editor --platform=${{ matrix.platform }}'
      },
      {
        name: 'Install dependencies',
        if: (github.event_name == 'push') || (github.event_name == 'pull_request') || ((github.event_name == 'repository_dispatch') && (github.event.client_payload.skip_sign != true)),
        run: 'ci/ci.sh --keychain-cert="${{env.MACOS_CERTIFICATE}}" --keychain-cert-pass="${{env.MACOS_CERTIFICATE_PASS}}" install'
      },
      {
        name: 'Notarize editor',
        if: (github.event_name == 'push') || (github.event_name == 'pull_request') || ((github.event_name == 'repository_dispatch') && (github.event.client_payload.skip_sign != true)),
        run: 'ci/ci.sh --notarization-username="${{env.NOTARIZATION_USERNAME}}" --notarization-password="${{env.NOTARIZATION_PASSWORD}}" --notarization-itc-provider="${{env.NOTARIZATION_ITC_PROVIDER}}" notarize-editor'
      },
      {
        name: 'Archive editor',
        if: (github.event_name == 'push') || (github.event_name == 'pull_request') || ((github.event_name == 'repository_dispatch') && (github.event.client_payload.skip_sign != true)),
        run: 'ci/ci.sh archive-editor --platform=${{ matrix.platform }}'
      },
      {
       name: 'Notify if build status changed',
       uses: homoluctus/slatify@master,
       if: always(),
       with: { type: '${{ job.status }}', job_name: '${{ job.status }}', channel: '#defold-alarms-build', url: '${{ secrets.SLACK_WEBHOOK }}',
               mention: 'here', mention_if: 'failure', commit: true, token: '${{ secrets.GITHUB_TOKEN_READONLY }}' }
      }]

# ---- RELEASE ------------------

  release:
    if: "!contains(github.event.head_commit.message, 'skip-ci')"
    needs: [sign-editor-darwin]
    runs-on: ubuntu-18.04
    steps: [
      { name: 'Checkout', uses: actions/checkout@v2, with: { ref: '${{env.BUILD_BRANCH}}' } },
      { name: 'Install Python', uses: actions/setup-python@v1, with: { python-version: 2.x, architecture: x64 } },
      {
        name: 'Release',
        run: 'ci/ci.sh release'
      },
      {
        name: 'Publish updated API ref',
        uses: defold/repository-dispatch@1.2.1,
        if: (github.ref == 'refs/heads/beta') || (github.ref == 'refs/heads/dev'),
        with: {
            repo: 'defold/defold.github.io',
            token: '${{ secrets.GITHUB_TOKEN_READONLY }}',
            user: 'services@defold.se',
            action: 'refdoc'
        }
      },
      {
       name: 'Notify if build status changed',
       uses: homoluctus/slatify@master,
       if: always(),
       with: { type: '${{ job.status }}', job_name: '${{ job.status }}', channel: '#defold-alarms-build', url: '${{ secrets.SLACK_WEBHOOK }}',
               mention: 'here', mention_if: 'failure', commit: true, token: '${{ secrets.GITHUB_TOKEN_READONLY }}' }
      }]<|MERGE_RESOLUTION|>--- conflicted
+++ resolved
@@ -23,8 +23,7 @@
 
 jobs:
 # ---- BUILD ENGINE VERSIONS ------------------
-<<<<<<< HEAD
-  build-engine-switch:
+  bld-eng-switch:
     if: "!contains(github.event.head_commit.message, 'skip-ci')"
     strategy:
       matrix:
@@ -49,10 +48,7 @@
                mention: 'here', mention_if: 'failure', commit: true, token: '${{ secrets.GITHUB_TOKEN_READONLY }}' }
       }]
 
-  build-engine-windows:
-=======
   bld-eng-windows:
->>>>>>> eac92707
     if: "!contains(github.event.head_commit.message, 'skip-ci')"
     strategy:
       matrix:
