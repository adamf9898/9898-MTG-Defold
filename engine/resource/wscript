--- conflicted
+++ resolved
@@ -32,12 +32,7 @@
     conf.sub_config('src')
 
     conf.env.append_value('CPPPATH', "default/src")
-<<<<<<< HEAD
-    conf.env['LIB_GTEST'] = 'gtest'
     conf.env['STATICLIB_DLIB'] = ['dlib', 'axtls', 'cares']
-=======
-    conf.env['STATICLIB_DLIB'] = ['dlib', 'axtls']
->>>>>>> 3a164d1a
     conf.env['STATICLIB_DDF'] = 'ddf'
 
     conf.env.append_unique('CCDEFINES', 'DLIB_LOG_DOMAIN="RESOURCE"')
