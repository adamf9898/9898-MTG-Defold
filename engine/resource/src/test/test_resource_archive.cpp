#include <stdint.h>
#include <gtest/gtest.h>
#include "../resource_archive.h"

// new file format, generated test data
extern unsigned char RESOURCES_ARCI[];
extern uint32_t RESOURCES_ARCI_SIZE;
extern unsigned char RESOURCES_ARCD[];
extern uint32_t RESOURCES_ARCD_SIZE;
extern unsigned char RESOURCES_DMANIFEST[];
extern uint32_t RESOURCES_DMANIFEST_SIZE;

extern unsigned char RESOURCES_COMPRESSED_ARCI[];
extern uint32_t RESOURCES_COMPRESSED_ARCI_SIZE;
extern unsigned char RESOURCES_COMPRESSED_ARCD[];
extern uint32_t RESOURCES_COMPRESSED_ARCD_SIZE;
extern unsigned char RESOURCES_COMPRESSED_DMANIFEST[];
extern uint32_t RESOURCES_COMPRESSED_DMANIFEST_SIZE;

static const char* hashes[] = { "awesome hash here2", "awesome hash here5", "awesome hash here3", "awesome hash here4", "awesome hash here1" };
static const char* hash_not_found = "awesome hash NOT here";
static const char* names[] = { "/archive_data/file4.adc", "/archive_data/file1.adc", "/archive_data/file3.adc", "/archive_data/file2.adc", "/archive_data/file5.scriptc" };
static const char* data[] = { "file4_datafile4_datafile4_data", "file1_datafile1_datafile1_data", "file3_data", "file2_datafile2_datafile2_data", "stuff to test encryption" };

TEST(dmResourceArchive, Wrap)
{
<<<<<<< HEAD
    dmResourceArchive::HArchiveIndex archive = 0;
    dmResourceArchive::Result r = dmResourceArchive::WrapArchiveBuffer2((void*) RESOURCES_ARCI, RESOURCES_ARCI_SIZE, RESOURCES_ARCD, &archive);
=======
    dmResourceArchive::HArchiveIndexContainer archive = 0;
    dmResourceArchive::Result r = dmResourceArchive::WrapArchiveBuffer2((void*) TEST_ARCI, TEST_ARCI_SIZE, TEST_ARCD, &archive);
>>>>>>> f97e3812
    ASSERT_EQ(dmResourceArchive::RESULT_OK, r);
    ASSERT_EQ(5U, dmResourceArchive::GetEntryCount2(archive));
    char* buf = new char[1024 * 1024];

    dmResourceArchive::EntryData e;
    for (uint32_t i = 0; i < sizeof(names)/sizeof(names[0]); ++i)
    {
        r = dmResourceArchive::FindEntry2(archive, (uint8_t*)hashes[i], &e);
        ASSERT_EQ(dmResourceArchive::RESULT_OK, r);
        r = dmResourceArchive::Read2(archive, &e, buf);
        ASSERT_EQ(dmResourceArchive::RESULT_OK, r);
        ASSERT_TRUE(strncmp(data[i], (const char*) buf, strlen(data[i])) == 0);
    }

    r = dmResourceArchive::FindEntry2(archive, (uint8_t*) hash_not_found, &e);
    ASSERT_EQ(dmResourceArchive::RESULT_NOT_FOUND, r);
    delete [] buf;
}

TEST(dmResourceArchive, WrapCompressed)
{
<<<<<<< HEAD
    dmResourceArchive::HArchiveIndex archive = 0;
    dmResourceArchive::Result r = dmResourceArchive::WrapArchiveBuffer2((void*) RESOURCES_COMPRESSED_ARCI, RESOURCES_COMPRESSED_ARCI_SIZE, (void*) RESOURCES_COMPRESSED_ARCD, &archive);
=======
    dmResourceArchive::HArchiveIndexContainer archive = 0;
    dmResourceArchive::Result r = dmResourceArchive::WrapArchiveBuffer2((void*) TEST_COMPRESSED_ARCI, TEST_COMPRESSED_ARCI_SIZE, (void*) TEST_COMPRESSED_ARCD, &archive);
>>>>>>> f97e3812
    ASSERT_EQ(dmResourceArchive::RESULT_OK, r);
    ASSERT_EQ(5U, dmResourceArchive::GetEntryCount2(archive));
    char* buf = new char[1024 * 1024];

    dmResourceArchive::EntryData e;
    for (uint32_t i = 0; i < sizeof(names)/sizeof(names[0]); ++i)
    {
        r = dmResourceArchive::FindEntry2(archive, (uint8_t*)hashes[i], &e);
        ASSERT_EQ(dmResourceArchive::RESULT_OK, r);
        dmResourceArchive::Read2(archive, &e, buf);
        ASSERT_TRUE(strncmp(data[i], (const char*) buf, strlen(data[i])) == 0);
    }

    r = dmResourceArchive::FindEntry2(archive, (uint8_t*) hash_not_found, &e);
    ASSERT_EQ(dmResourceArchive::RESULT_NOT_FOUND, r);
    delete [] buf;
}

TEST(dmResourceArchive, LoadFromDisk)
{
    dmResourceArchive::HArchiveIndexContainer archive = 0;

    const char* archives[] = { "build/default/src/test/test.arci" };

    dmResourceArchive::Result r = dmResourceArchive::LoadArchive2(archives[0], &archive);
    ASSERT_EQ(dmResourceArchive::RESULT_OK, r);
    ASSERT_EQ(5u, dmResourceArchive::GetEntryCount2(archive));
    char* buf = new char[1024 * 1024];

    dmResourceArchive::EntryData e;
    for (uint32_t i = 0; i < sizeof(names)/sizeof(names[0]); ++i)
    {
        r = dmResourceArchive::FindEntry2(archive, (uint8_t*)hashes[i], &e);
        ASSERT_EQ(dmResourceArchive::RESULT_OK, r);
        ASSERT_EQ(dmResourceArchive::RESULT_OK, dmResourceArchive::Read2(archive, &e, buf));
        ASSERT_TRUE(strncmp(data[i], (const char*) buf, strlen(data[i])) == 0);
    }

    r = dmResourceArchive::FindEntry2(archive, (uint8_t*) hash_not_found, &e);
    ASSERT_EQ(dmResourceArchive::RESULT_NOT_FOUND, r);
    dmResourceArchive::Delete2(archive);
    delete[] buf;
}

TEST(dmResourceArchive, LoadNonExistentArchiveFromDisk)
{
    dmResourceArchive::HArchiveIndexContainer archive = 0;

    const char* archives[] = { "build/default/src/test/this-file-does-not-exist.arci" };

    dmResourceArchive::Result r = dmResourceArchive::LoadArchive2(archives[0], &archive);
    ASSERT_EQ(dmResourceArchive::RESULT_IO_ERROR, r);
}

TEST(dmResourceArchive, LoadFromDiskCompressed)
{
    dmResourceArchive::HArchiveIndexContainer archive = 0;

    const char* archives[] = { "build/default/src/test/test_compressed.arci" };

    dmResourceArchive::Result r = dmResourceArchive::LoadArchive2(archives[0], &archive);
    ASSERT_EQ(dmResourceArchive::RESULT_OK, r);
    ASSERT_EQ(5u, dmResourceArchive::GetEntryCount2(archive));
    char* buf = new char[1024 * 1024];

    dmResourceArchive::EntryData e;
    for (uint32_t i = 0; i < sizeof(names)/sizeof(names[0]); ++i)
    {
        r = dmResourceArchive::FindEntry2(archive, (uint8_t*)hashes[i], &e);
        ASSERT_EQ(dmResourceArchive::RESULT_OK, r);
        ASSERT_EQ(dmResourceArchive::RESULT_OK, dmResourceArchive::Read2(archive, &e, buf));
        ASSERT_TRUE(strncmp(data[i], (const char*) buf, strlen(data[i])) == 0);
    }

    r = dmResourceArchive::FindEntry2(archive, (uint8_t*) hash_not_found, &e);
    ASSERT_EQ(dmResourceArchive::RESULT_NOT_FOUND, r);
    dmResourceArchive::Delete2(archive);
    delete[] buf;
}

int main(int argc, char **argv)
{
    testing::InitGoogleTest(&argc, argv);
    int ret = RUN_ALL_TESTS();
    return ret;
}<|MERGE_RESOLUTION|>--- conflicted
+++ resolved
@@ -24,13 +24,8 @@
 
 TEST(dmResourceArchive, Wrap)
 {
-<<<<<<< HEAD
-    dmResourceArchive::HArchiveIndex archive = 0;
+    dmResourceArchive::HArchiveIndexContainer archive = 0;
     dmResourceArchive::Result r = dmResourceArchive::WrapArchiveBuffer2((void*) RESOURCES_ARCI, RESOURCES_ARCI_SIZE, RESOURCES_ARCD, &archive);
-=======
-    dmResourceArchive::HArchiveIndexContainer archive = 0;
-    dmResourceArchive::Result r = dmResourceArchive::WrapArchiveBuffer2((void*) TEST_ARCI, TEST_ARCI_SIZE, TEST_ARCD, &archive);
->>>>>>> f97e3812
     ASSERT_EQ(dmResourceArchive::RESULT_OK, r);
     ASSERT_EQ(5U, dmResourceArchive::GetEntryCount2(archive));
     char* buf = new char[1024 * 1024];
@@ -52,13 +47,8 @@
 
 TEST(dmResourceArchive, WrapCompressed)
 {
-<<<<<<< HEAD
-    dmResourceArchive::HArchiveIndex archive = 0;
+    dmResourceArchive::HArchiveIndexContainer archive = 0;
     dmResourceArchive::Result r = dmResourceArchive::WrapArchiveBuffer2((void*) RESOURCES_COMPRESSED_ARCI, RESOURCES_COMPRESSED_ARCI_SIZE, (void*) RESOURCES_COMPRESSED_ARCD, &archive);
-=======
-    dmResourceArchive::HArchiveIndexContainer archive = 0;
-    dmResourceArchive::Result r = dmResourceArchive::WrapArchiveBuffer2((void*) TEST_COMPRESSED_ARCI, TEST_COMPRESSED_ARCI_SIZE, (void*) TEST_COMPRESSED_ARCD, &archive);
->>>>>>> f97e3812
     ASSERT_EQ(dmResourceArchive::RESULT_OK, r);
     ASSERT_EQ(5U, dmResourceArchive::GetEntryCount2(archive));
     char* buf = new char[1024 * 1024];
