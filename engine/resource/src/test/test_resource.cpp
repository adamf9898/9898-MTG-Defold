<<<<<<< HEAD
=======
// Copyright 2020 The Defold Foundation
// Licensed under the Defold License version 1.0 (the "License"); you may not use
// this file except in compliance with the License.
// 
// You may obtain a copy of the License, together with FAQs at
// https://www.defold.com/license
// 
// Unless required by applicable law or agreed to in writing, software distributed
// under the License is distributed on an "AS IS" BASIS, WITHOUT WARRANTIES OR
// CONDITIONS OF ANY KIND, either express or implied. See the License for the
// specific language governing permissions and limitations under the License.

#include <dlib/log.h>

#include <dlib/socket.h>
#include <dlib/http_client.h>
#include <dlib/hash.h>
>>>>>>> 68ae119f
#include <dlib/dstrings.h>
#include <dlib/hash.h>
#include <dlib/log.h>
#include <dlib/message.h>
#include <dlib/socket.h>
#include <dlib/sys.h>
#include <dlib/thread.h>
#include <dlib/time.h>
#include <ddf/ddf.h>

#define TEST_HTTP_SUPPORTED
#if defined(__NX__)
    #undef TEST_HTTP_SUPPORTED
#endif

#include "resource_ddf.h"
#include "../resource.h"
#include "../resource_private.h"
#include "test/test_resource_ddf.h"

#if defined(TEST_HTTP_SUPPORTED)
#include <dlib/http_client.h>
#include <dlib/hashtable.h>
#include <dlib/message.h>
#include <dlib/uri.h>
#endif


#define JC_TEST_IMPLEMENTATION
#include <jc_test/jc_test.h>

#include <vector>

extern unsigned char RESOURCES_ARCI[];
extern uint32_t RESOURCES_ARCI_SIZE;
extern unsigned char RESOURCES_ARCD[];
extern uint32_t RESOURCES_ARCD_SIZE;
extern unsigned char RESOURCES_DMANIFEST[];
extern uint32_t RESOURCES_DMANIFEST_SIZE;

#define EXT_CONSTANTS(prefix, ext)\
    static const dmhash_t prefix##_EXT_HASH = dmHashString64(ext);\

    EXT_CONSTANTS(CONT, "cont")
    EXT_CONSTANTS(FOO, "foo")

#undef EXT_CONSTANTS

static const char* MakeHostPath(char* dst, uint32_t dst_len, const char* path)
{
#if defined(__NX__)
    dmStrlCpy(dst, "host:/", dst_len);
    dmStrlCat(dst, path, dst_len);
    return dst;
#else
    dmStrlCpy(dst, path, dst_len);
    return dst;
#endif
}

class ResourceTest : public jc_test_base_class
{
protected:
    virtual void SetUp()
    {
        dmResource::NewFactoryParams params;
        params.m_MaxResources = 16;
        params.m_Flags = RESOURCE_FACTORY_FLAGS_RELOAD_SUPPORT;
        factory = dmResource::NewFactory(&params, ".");
        ASSERT_NE((void*) 0, factory);
    }

    virtual void TearDown()
    {
        if (factory != NULL)
        {
            dmResource::DeleteFactory(factory);
        }
    }

    dmResource::HFactory factory;
};

class DynamicResourceTest : public jc_test_base_class
{
protected:
    virtual void SetUp()
    {
        const char* test_dir = "build/default/src/test";
        dmResource::NewFactoryParams params;
        params.m_MaxResources = 16;
        params.m_Flags = RESOURCE_FACTORY_FLAGS_RELOAD_SUPPORT;
        factory = dmResource::NewFactory(&params, test_dir);
        ASSERT_NE((void*) 0, factory);
    }

    virtual void TearDown()
    {
        if (factory != NULL)
        {
            dmResource::DeleteFactory(factory);
        }
    }

    dmResource::HFactory factory;
};


dmResource::Result DummyCreate(const dmResource::ResourceCreateParams& params)
{
    return dmResource::RESULT_OK;
}

dmResource::Result DummyDestroy(const dmResource::ResourceDestroyParams& params)
{
    return dmResource::RESULT_OK;
}

TEST_F(ResourceTest, RegisterType)
{
    dmResource::Result e;

    // Test create/destroy function == 0
    e = dmResource::RegisterType(factory, "foo", 0, 0, 0, 0, 0, 0);
    ASSERT_EQ(dmResource::RESULT_INVAL, e);

    // Test dot in extension
    e = dmResource::RegisterType(factory, ".foo", 0, 0, &DummyCreate, 0, &DummyDestroy, 0);
    ASSERT_EQ(dmResource::RESULT_INVAL, e);

    // Test "ok"
    e = dmResource::RegisterType(factory, "foo", 0, 0, &DummyCreate, 0, &DummyDestroy, 0);
    ASSERT_EQ(dmResource::RESULT_OK, e);

    // Test already registred
    e = dmResource::RegisterType(factory, "foo", 0, 0, &DummyCreate, 0, &DummyDestroy, 0);
    ASSERT_EQ(dmResource::RESULT_ALREADY_REGISTERED, e);

    // Test get type/extension from type/extension
    dmResource::ResourceType type;
    e = dmResource::GetTypeFromExtension(factory, "foo", &type);
    ASSERT_EQ(dmResource::RESULT_OK, e);

    const char* ext;
    e = dmResource::GetExtensionFromType(factory, type, &ext);
    ASSERT_EQ(dmResource::RESULT_OK, e);
    ASSERT_STREQ("foo", ext);

    e = dmResource::GetTypeFromExtension(factory, "noext", &type);
    ASSERT_EQ(dmResource::RESULT_UNKNOWN_RESOURCE_TYPE, e);
}

TEST_F(ResourceTest, NotFound)
{
    dmResource::Result e;
    e = dmResource::RegisterType(factory, "foo", 0, 0, &DummyCreate, 0, &DummyDestroy, 0);
    ASSERT_EQ(dmResource::RESULT_OK, e);
    void* resource = (void*) 0xdeadbeef;
    e = dmResource::Get(factory, "/DOES_NOT_EXISTS.foo", &resource);
    ASSERT_EQ(dmResource::RESULT_RESOURCE_NOT_FOUND, e);
    ASSERT_EQ((void*) 0, resource);

    // Test empty string
    resource = (void*) 0xdeadbeef;
    e = dmResource::Get(factory, "", &resource);
    ASSERT_EQ(dmResource::RESULT_RESOURCE_NOT_FOUND, e);
    ASSERT_EQ((void*) 0, resource);
}

TEST_F(ResourceTest, UnknownResourceType)
{
    dmResource::Result e;

    void* resource = (void*) 0;
    e = dmResource::Get(factory, "/build/default/src/test/test.testresourcecont", &resource);
    ASSERT_EQ(dmResource::RESULT_UNKNOWN_RESOURCE_TYPE, e);
    ASSERT_EQ((void*) 0, resource);
}

// Loaded version (in-game) of ResourceContainerDesc
struct TestResourceContainer
{
    uint64_t                                m_NameHash;
    std::vector<TestResource::ResourceFoo*> m_Resources;
};

dmResource::Result ResourceContainerPreload(const dmResource::ResourcePreloadParams& params);

dmResource::Result ResourceContainerCreate(const dmResource::ResourceCreateParams& params);

dmResource::Result ResourceContainerDestroy(const dmResource::ResourceDestroyParams& params);

dmResource::Result FooResourceCreate(const dmResource::ResourceCreateParams& params);

dmResource::Result FooResourcePostCreate(const dmResource::ResourcePostCreateParams& params);

dmResource::Result FooResourceDestroy(const dmResource::ResourceDestroyParams& params);

class GetResourceTest : public jc_test_params_class<const char*>
{
protected:
    virtual void SetUp()
    {
        m_ResourceContainerCreateCallCount = 0;
        m_ResourceContainerDestroyCallCount = 0;
        m_FooResourceCreateCallCount = 0;
        m_FooResourcePostCreateCallCount = 0;
        m_FooResourceDestroyCallCount = 0;

        dmResource::NewFactoryParams params;
        params.m_MaxResources = 16;
        m_Factory = dmResource::NewFactory(&params, GetParam());
        ASSERT_NE((void*) 0, m_Factory);
        m_ResourceName = "/test.cont";

        dmResource::Result e;
        e = dmResource::RegisterType(m_Factory, "cont", this, &ResourceContainerPreload, &ResourceContainerCreate, 0, &ResourceContainerDestroy, 0);
        ASSERT_EQ(dmResource::RESULT_OK, e);

        e = dmResource::RegisterType(m_Factory, "foo", this, 0, &FooResourceCreate, &FooResourcePostCreate, &FooResourceDestroy, 0);
        ASSERT_EQ(dmResource::RESULT_OK, e);
    }

    virtual void TearDown()
    {
        if (m_Factory != NULL)
        {
            dmResource::DeleteFactory(m_Factory);
        }
    }

    // dmResource::Get API but with preloader instead
    dmResource::Result PreloaderGet(dmResource::HFactory factory, const char *ref, void** resource)
    {
        // Unfortunately the assert macros won't work inside a function.
        dmResource::HPreloader pr = dmResource::NewPreloader(m_Factory, ref);
        dmResource::Result r;
        for (uint32_t i=0;i<33;i++)
        {
            r = dmResource::UpdatePreloader(pr, 0, 0, 30*1000);
            if (r != dmResource::RESULT_PENDING)
                break;
            dmTime::Sleep(30000);
        }

        if (r == dmResource::RESULT_OK)
        {
            r = dmResource::Get(factory, ref, resource);
        }
        else
        {
            *resource = 0x0;
        }

        dmResource::DeletePreloader(pr);
        return r;
    }

public:
    uint32_t           m_ResourceContainerCreateCallCount;
    uint32_t           m_ResourceContainerDestroyCallCount;
    uint32_t           m_FooResourceCreateCallCount;
    uint32_t           m_FooResourcePostCreateCallCount;
    uint32_t           m_FooResourceDestroyCallCount;

    dmResource::HFactory m_Factory;
    const char*        m_ResourceName;
};

dmResource::Result ResourceContainerPreload(const dmResource::ResourcePreloadParams& params)
{
    TestResource::ResourceContainerDesc* resource_container_desc;
    dmDDF::Result e = dmDDF::LoadMessage(params.m_Buffer, params.m_BufferSize, &TestResource_ResourceContainerDesc_DESCRIPTOR, (void**) &resource_container_desc);
    if (e != dmDDF::RESULT_OK)
    {
        return dmResource::RESULT_FORMAT_ERROR;
    }

    for (uint32_t i = 0; i < resource_container_desc->m_Resources.m_Count; ++i)
    {
        dmResource::PreloadHint(params.m_HintInfo, resource_container_desc->m_Resources[i]);
    }

    *params.m_PreloadData = resource_container_desc;
    return dmResource::RESULT_OK;
}

dmResource::Result ResourceContainerCreate(const dmResource::ResourceCreateParams& params)
{
    GetResourceTest* self = (GetResourceTest*) params.m_Context;
    self->m_ResourceContainerCreateCallCount++;

    TestResource::ResourceContainerDesc* resource_container_desc = (TestResource::ResourceContainerDesc*) params.m_PreloadData;

    TestResourceContainer* resource_cont = new TestResourceContainer();
    resource_cont->m_NameHash = dmHashBuffer64(resource_container_desc->m_Name, strlen(resource_container_desc->m_Name));
    params.m_Resource->m_Resource = (void*) resource_cont;

    bool error = false;
    dmResource::Result factory_e = dmResource::RESULT_OK;
    for (uint32_t i = 0; i < resource_container_desc->m_Resources.m_Count; ++i)
    {
        TestResource::ResourceFoo* sub_resource;
        factory_e = dmResource::Get(params.m_Factory, resource_container_desc->m_Resources[i], (void**)&sub_resource);
        if (factory_e != dmResource::RESULT_OK)
        {
            error = true;
            break;
        }
        resource_cont->m_Resources.push_back(sub_resource);
    }

    dmDDF::FreeMessage(resource_container_desc);
    if (error)
    {
        for (uint32_t i = 0; i < resource_cont->m_Resources.size(); ++i)
        {
            dmResource::Release(params.m_Factory, resource_cont->m_Resources[i]);
        }
        delete resource_cont;
        params.m_Resource->m_Resource = 0;
        return factory_e;
    }
    else
    {
        return dmResource::RESULT_OK;
    }
}

dmResource::Result ResourceContainerDestroy(const dmResource::ResourceDestroyParams& params)
{
    GetResourceTest* self = (GetResourceTest*) params.m_Context;
    self->m_ResourceContainerDestroyCallCount++;

    TestResourceContainer* resource_cont = (TestResourceContainer*) params.m_Resource->m_Resource;

    std::vector<TestResource::ResourceFoo*>::iterator i;
    for (i = resource_cont->m_Resources.begin(); i != resource_cont->m_Resources.end(); ++i)
    {
        dmResource::Release(params.m_Factory, *i);
    }
    delete resource_cont;
    return dmResource::RESULT_OK;
}

dmResource::Result FooResourceCreate(const dmResource::ResourceCreateParams& params)
{
    GetResourceTest* self = (GetResourceTest*) params.m_Context;
    self->m_FooResourceCreateCallCount++;

    TestResource::ResourceFoo* resource_foo;

    dmDDF::Result e = dmDDF::LoadMessage(params.m_Buffer, params.m_BufferSize, &TestResource_ResourceFoo_DESCRIPTOR, (void**) &resource_foo);
    if (e == dmDDF::RESULT_OK)
    {
        params.m_Resource->m_Resource = (void*) resource_foo;
        params.m_Resource->m_ResourceKind = dmResource::KIND_DDF_DATA;
        return dmResource::RESULT_OK;
    }
    else
    {
        return dmResource::RESULT_FORMAT_ERROR;
    }
}

dmResource::Result FooResourcePostCreate(const dmResource::ResourcePostCreateParams& params)
{
    GetResourceTest* self = (GetResourceTest*) params.m_Context;
    self->m_FooResourcePostCreateCallCount++;
    return dmResource::RESULT_OK;
}

dmResource::Result FooResourceDestroy(const dmResource::ResourceDestroyParams& params)
{
    GetResourceTest* self = (GetResourceTest*) params.m_Context;
    self->m_FooResourceDestroyCallCount++;

    dmDDF::FreeMessage(params.m_Resource->m_Resource);
    return dmResource::RESULT_OK;
}

#if defined(TEST_HTTP_SUPPORTED)
TEST_P(GetResourceTest, GetTestResource)
{
    dmResource::Result e;

    TestResourceContainer* test_resource_cont = 0;
    e = dmResource::Get(m_Factory, m_ResourceName, (void**) &test_resource_cont);
    ASSERT_EQ(dmResource::RESULT_OK, e);
    ASSERT_NE((void*) 0, test_resource_cont);
    ASSERT_EQ((uint32_t) 1, m_ResourceContainerCreateCallCount);
    ASSERT_EQ((uint32_t) 0, m_ResourceContainerDestroyCallCount);
    ASSERT_EQ(test_resource_cont->m_Resources.size(), m_FooResourceCreateCallCount);
    ASSERT_EQ(m_FooResourceCreateCallCount, m_FooResourcePostCreateCallCount);
    ASSERT_EQ((uint32_t) 0, m_FooResourceDestroyCallCount);
    ASSERT_EQ((uint32_t) 123, test_resource_cont->m_Resources[0]->m_X);
    ASSERT_EQ((uint32_t) 456, test_resource_cont->m_Resources[1]->m_X);

    ASSERT_EQ(dmHashBuffer64("Testing", strlen("Testing")), test_resource_cont->m_NameHash);
    dmResource::Release(m_Factory, test_resource_cont);

    // Add test for RESULT_RESOURCE_NOT_FOUND (for http test)
    e = dmResource::Get(m_Factory, "does_not_exists.cont", (void**) &test_resource_cont);
    ASSERT_EQ(dmResource::RESULT_RESOURCE_NOT_FOUND, e);
}

TEST_P(GetResourceTest, GetRaw)
{
    dmResource::Result e;

    void* resource = 0;
    uint32_t resource_size = 0;
    e = dmResource::GetRaw(m_Factory, "/test01.foo", (void**) &resource, &resource_size);
    ASSERT_EQ(dmResource::RESULT_OK, e);
    // NOTE: Not pretty to hard-code the size here
    ASSERT_EQ(2U, resource_size);
    free(resource);

    e = dmResource::GetRaw(m_Factory, "does_not_exists", (void**) &resource, &resource_size);
    ASSERT_EQ(dmResource::RESULT_RESOURCE_NOT_FOUND, e);
}

TEST_P(GetResourceTest, IncRef)
{
    dmResource::Result e;

    TestResourceContainer* test_resource_cont = 0;
    e = dmResource::Get(m_Factory, m_ResourceName, (void**) &test_resource_cont);
    ASSERT_EQ(dmResource::RESULT_OK, e);
    dmResource::IncRef(m_Factory, test_resource_cont);
    dmResource::Release(m_Factory, test_resource_cont);
    dmResource::Release(m_Factory, test_resource_cont);

    (void)e;
}

TEST_P(GetResourceTest, SelfReferring)
{
    dmResource::Result e;
    TestResourceContainer* test_resource_cont;

    test_resource_cont = 0;
    e = dmResource::Get(m_Factory, "/self_referring.cont", (void**) &test_resource_cont);
    ASSERT_EQ(dmResource::RESULT_RESOURCE_LOOP_ERROR, e);
    ASSERT_EQ((void*) 0, test_resource_cont);

    test_resource_cont = 0;
    e = dmResource::Get(m_Factory, "/self_referring.cont", (void**) &test_resource_cont);
    ASSERT_EQ(dmResource::RESULT_RESOURCE_LOOP_ERROR, e);
    ASSERT_EQ((void*) 0, test_resource_cont);

    test_resource_cont = 0;
    e = PreloaderGet(m_Factory, "/self_referring.cont", (void**) &test_resource_cont);
    ASSERT_EQ(dmResource::RESULT_RESOURCE_LOOP_ERROR, e);
    ASSERT_EQ((void*) 0, test_resource_cont);
}

TEST_P(GetResourceTest, Loop)
{
    dmResource::Result e;
    TestResourceContainer* test_resource_cont;

    test_resource_cont = 0;
    e = dmResource::Get(m_Factory, "/root_loop.cont", (void**) &test_resource_cont);
    ASSERT_EQ(dmResource::RESULT_RESOURCE_LOOP_ERROR, e);
    ASSERT_EQ((void*) 0, test_resource_cont);

    test_resource_cont = 0;
    e = dmResource::Get(m_Factory, "/root_loop.cont", (void**) &test_resource_cont);
    ASSERT_EQ(dmResource::RESULT_RESOURCE_LOOP_ERROR, e);
    ASSERT_EQ((void*) 0, test_resource_cont);

    e = PreloaderGet(m_Factory, "/root_loop.cont", (void**) &test_resource_cont);
    ASSERT_EQ(dmResource::RESULT_RESOURCE_LOOP_ERROR, e);
    ASSERT_EQ((void*) 0, test_resource_cont);
}

TEST_P(GetResourceTest, GetDescriptorWithExt)
{
    dmResource::Result e;

    void* resource = (void*) 0;
    e = dmResource::Get(m_Factory, m_ResourceName, &resource);
    ASSERT_EQ(dmResource::RESULT_OK, e);
    ASSERT_NE((void*) 0, resource);
    dmhash_t name_hash = dmHashString64(m_ResourceName);

    dmResource::SResourceDescriptor descriptor;
    // No exts means any ext
    e = dmResource::GetDescriptorWithExt(m_Factory, name_hash, 0, 0, &descriptor);
    ASSERT_EQ(dmResource::RESULT_OK, e);
    ASSERT_EQ(name_hash, descriptor.m_NameHash);

    // One ext
    e = dmResource::GetDescriptorWithExt(m_Factory, name_hash, &CONT_EXT_HASH, 1, &descriptor);
    ASSERT_EQ(dmResource::RESULT_OK, e);
    ASSERT_EQ(name_hash, descriptor.m_NameHash);

    // Two exts
    dmhash_t two_exts[] = {CONT_EXT_HASH, FOO_EXT_HASH};
    e = dmResource::GetDescriptorWithExt(m_Factory, name_hash, two_exts, 2, &descriptor);
    ASSERT_EQ(dmResource::RESULT_OK, e);
    ASSERT_EQ(name_hash, descriptor.m_NameHash);

    // Two exts, reversed order
    dmhash_t two_exts_rev[] = {FOO_EXT_HASH, CONT_EXT_HASH};
    e = dmResource::GetDescriptorWithExt(m_Factory, name_hash, two_exts_rev, 2, &descriptor);
    ASSERT_EQ(dmResource::RESULT_OK, e);
    ASSERT_EQ(name_hash, descriptor.m_NameHash);

    // No match
    e = dmResource::GetDescriptorWithExt(m_Factory, name_hash, &FOO_EXT_HASH, 1, &descriptor);
    ASSERT_EQ(dmResource::RESULT_INVALID_FILE_EXTENSION, e);

    // No match, two exts
    dmhash_t two_exts_inv[] = {FOO_EXT_HASH, 0};
    e = dmResource::GetDescriptorWithExt(m_Factory, name_hash, two_exts_inv, 2, &descriptor);
    ASSERT_EQ(dmResource::RESULT_INVALID_FILE_EXTENSION, e);

    dmResource::Release(m_Factory, resource);

    e = dmResource::GetDescriptorWithExt(m_Factory, name_hash, &CONT_EXT_HASH, 1, &descriptor);
    ASSERT_EQ(dmResource::RESULT_NOT_LOADED, e);
}

const char* params_resource_paths[] = {"build/default/src/test/", "http://127.0.0.1:6123", "dmanif:build/default/src/test/resources_pb.dmanifest"};
INSTANTIATE_TEST_CASE_P(GetResourceTestURI, GetResourceTest, jc_test_values_in(params_resource_paths));

#endif // TEST_HTTP_SUPPORTED

TEST_P(GetResourceTest, GetReference1)
{
    dmResource::Result e;

    dmResource::SResourceDescriptor descriptor;
    e = dmResource::GetDescriptor(m_Factory, m_ResourceName, &descriptor);
    ASSERT_EQ(dmResource::RESULT_NOT_LOADED, e);
}

TEST_P(GetResourceTest, GetReference2)
{
    dmResource::Result e;

    void* resource = (void*) 0;
    e = dmResource::Get(m_Factory, m_ResourceName, &resource);
    ASSERT_EQ(dmResource::RESULT_OK, e);
    ASSERT_NE((void*) 0, resource);
    ASSERT_EQ((uint32_t) 1, m_ResourceContainerCreateCallCount);
    ASSERT_EQ((uint32_t) 0, m_ResourceContainerDestroyCallCount);

    dmResource::SResourceDescriptor descriptor;
    e = dmResource::GetDescriptor(m_Factory, m_ResourceName, &descriptor);
    ASSERT_EQ(dmResource::RESULT_OK, e);
    ASSERT_EQ((uint32_t) 1, m_ResourceContainerCreateCallCount);
    ASSERT_EQ((uint32_t) 0, m_ResourceContainerDestroyCallCount);

    ASSERT_EQ((uint32_t) 1, descriptor.m_ReferenceCount);
    dmResource::Release(m_Factory, resource);
}

TEST_P(GetResourceTest, ReferenceCountSimple)
{
    dmResource::Result e;

    TestResourceContainer* resource1 = 0;
    e = dmResource::Get(m_Factory, m_ResourceName, (void**) &resource1);
    ASSERT_EQ(dmResource::RESULT_OK, e);
    const uint32_t sub_resource_count = resource1->m_Resources.size();
    ASSERT_EQ((uint32_t) 2, sub_resource_count); //NOTE: Hard coded for two resources in test.cont
    ASSERT_NE((void*) 0, resource1);
    ASSERT_EQ((uint32_t) 1, m_ResourceContainerCreateCallCount);
    ASSERT_EQ((uint32_t) 0, m_ResourceContainerDestroyCallCount);
    ASSERT_EQ(sub_resource_count, m_FooResourceCreateCallCount);
    ASSERT_EQ(sub_resource_count, m_FooResourcePostCreateCallCount);
    ASSERT_EQ((uint32_t) 0, m_FooResourceDestroyCallCount);

    dmResource::SResourceDescriptor descriptor1;
    e = dmResource::GetDescriptor(m_Factory, m_ResourceName, &descriptor1);
    ASSERT_EQ(dmResource::RESULT_OK, e);
    ASSERT_EQ((uint32_t) 1, descriptor1.m_ReferenceCount);

    TestResourceContainer* resource2 = 0;
    e = dmResource::Get(m_Factory, m_ResourceName, (void**) &resource2);
    ASSERT_EQ(dmResource::RESULT_OK, e);
    ASSERT_NE((void*) 0, resource2);
    ASSERT_EQ(resource1, resource2);
    ASSERT_EQ((uint32_t) 1, m_ResourceContainerCreateCallCount);
    ASSERT_EQ((uint32_t) 0, m_ResourceContainerDestroyCallCount);
    ASSERT_EQ(sub_resource_count, m_FooResourceCreateCallCount);
    ASSERT_EQ(sub_resource_count, m_FooResourcePostCreateCallCount);
    ASSERT_EQ((uint32_t) 0, m_FooResourceDestroyCallCount);

    dmResource::SResourceDescriptor descriptor2;
    e = dmResource::GetDescriptor(m_Factory, m_ResourceName, &descriptor2);
    ASSERT_EQ(dmResource::RESULT_OK, e);
    ASSERT_EQ((uint32_t) 2, descriptor2.m_ReferenceCount);

    // Release
    dmResource::Release(m_Factory, resource1);
    ASSERT_EQ((uint32_t) 1, m_ResourceContainerCreateCallCount);
    ASSERT_EQ((uint32_t) 0, m_ResourceContainerDestroyCallCount);
    ASSERT_EQ(sub_resource_count, m_FooResourceCreateCallCount);
    ASSERT_EQ(sub_resource_count, m_FooResourcePostCreateCallCount);
    ASSERT_EQ((uint32_t) 0, m_FooResourceDestroyCallCount);

    // Check reference count equal to 1
    e = dmResource::GetDescriptor(m_Factory, m_ResourceName, &descriptor1);
    ASSERT_EQ(dmResource::RESULT_OK, e);
    ASSERT_EQ((uint32_t) 1, descriptor1.m_ReferenceCount);

    // Release again
    dmResource::Release(m_Factory, resource2);
    ASSERT_EQ((uint32_t) 1, m_ResourceContainerCreateCallCount);
    ASSERT_EQ((uint32_t) 1, m_ResourceContainerDestroyCallCount);
    ASSERT_EQ(sub_resource_count, m_FooResourceCreateCallCount);
    ASSERT_EQ(sub_resource_count, m_FooResourcePostCreateCallCount);
    ASSERT_EQ(sub_resource_count, m_FooResourceDestroyCallCount);

    // Make sure resource gets unloaded
    e = dmResource::GetDescriptor(m_Factory, m_ResourceName, &descriptor1);
    ASSERT_EQ(dmResource::RESULT_NOT_LOADED, e);
}


static bool PreloaderCompleteCallback(const dmResource::PreloaderCompleteCallbackParams* params)
{
    uint32_t* user_data = (uint32_t*) params->m_UserData;
    (*user_data)++;
    return true;
}


TEST_P(GetResourceTest, PreloadGet)
{
    dmResource::HPreloader pr = dmResource::NewPreloader(m_Factory, m_ResourceName);


    uint32_t pcc_result = 0;
    dmResource::PreloaderCompleteCallbackParams pcc_params;
    pcc_params.m_Factory = m_Factory;
    pcc_params.m_UserData = &pcc_result;

    dmResource::Result r;
    for (uint32_t i=0;i<33;i++)
    {
        r = dmResource::UpdatePreloader(pr, PreloaderCompleteCallback, &pcc_params, 30*1000);
        if (r == dmResource::RESULT_PENDING)
            dmTime::Sleep(30000);
        else
            break;
    }

    ASSERT_EQ(r, dmResource::RESULT_OK);
    ASSERT_EQ(pcc_result, 1);

    // Ensure preloader holds one reference now
    dmResource::SResourceDescriptor descriptor;
    dmResource::Result e = dmResource::GetDescriptor(m_Factory, m_ResourceName, &descriptor);
    ASSERT_EQ(dmResource::RESULT_OK, e);
    ASSERT_EQ((uint32_t) 1, descriptor.m_ReferenceCount);

    TestResourceContainer* resource = 0;
    e = dmResource::Get(m_Factory, m_ResourceName, (void**) &resource);
    ASSERT_EQ(dmResource::RESULT_OK, e);

    e = dmResource::GetDescriptor(m_Factory, m_ResourceName, &descriptor);
    ASSERT_EQ(dmResource::RESULT_OK, e);
    ASSERT_EQ((uint32_t) 2, descriptor.m_ReferenceCount);

    dmResource::DeletePreloader(pr);

    // only one after release
    e = dmResource::GetDescriptor(m_Factory, m_ResourceName, &descriptor);
    ASSERT_EQ(dmResource::RESULT_OK, e);
    ASSERT_EQ((uint32_t) 1, descriptor.m_ReferenceCount);

    dmResource::Release(m_Factory, resource);
}

TEST_P(GetResourceTest, PreloadGetList)
{
    const char* resource_names_list[] = { m_ResourceName, "/test_ref.cont" };
    dmArray<const char*> resource_names(resource_names_list, 2, 3);
    dmResource::HPreloader pr = dmResource::NewPreloader(m_Factory, resource_names);
    const char* subresource_name = "/test01.foo";

    uint32_t pcc_result = 0;
    dmResource::PreloaderCompleteCallbackParams pcc_params;
    pcc_params.m_Factory = m_Factory;
    pcc_params.m_UserData = &pcc_result;

    dmResource::Result r;
    for (uint32_t i=0;i<33;i++)
    {
        r = dmResource::UpdatePreloader(pr, PreloaderCompleteCallback, &pcc_params, 30*1000);
        if (r == dmResource::RESULT_PENDING)
            dmTime::Sleep(30000);
        else
            break;
    }
    ASSERT_EQ(r, dmResource::RESULT_OK);
    ASSERT_EQ(pcc_result, 1);

    // Ensure preloader holds one reference now
    dmResource::SResourceDescriptor descriptor;
    dmResource::Result e = dmResource::GetDescriptor(m_Factory, m_ResourceName, &descriptor);
    ASSERT_EQ(dmResource::RESULT_OK, e);
    ASSERT_EQ((uint32_t) 1, descriptor.m_ReferenceCount);
    // Ensure preloader holds two references to subresources referenced by two parents
    e = dmResource::GetDescriptor(m_Factory, subresource_name, &descriptor);
    ASSERT_EQ(dmResource::RESULT_OK, e);
    ASSERT_EQ((uint32_t) 2, descriptor.m_ReferenceCount);

    TestResourceContainer* resource = 0;
    e = dmResource::Get(m_Factory, m_ResourceName, (void**) &resource);
    ASSERT_EQ(dmResource::RESULT_OK, e);
    e = dmResource::GetDescriptor(m_Factory, m_ResourceName, &descriptor);
    ASSERT_EQ(dmResource::RESULT_OK, e);
    ASSERT_EQ((uint32_t) 2, descriptor.m_ReferenceCount);

    TestResourceContainer* subresource = 0;
    e = dmResource::Get(m_Factory, subresource_name, (void**) &subresource);
    ASSERT_EQ(dmResource::RESULT_OK, e);
    e = dmResource::GetDescriptor(m_Factory, subresource_name, &descriptor);
    ASSERT_EQ(dmResource::RESULT_OK, e);
    ASSERT_EQ((uint32_t) 3, descriptor.m_ReferenceCount);

    dmResource::DeletePreloader(pr);

    // only two after preloader release
    e = dmResource::GetDescriptor(m_Factory, subresource_name, &descriptor);
    ASSERT_EQ(dmResource::RESULT_OK, e);
    ASSERT_EQ((uint32_t) 2, descriptor.m_ReferenceCount);

    // only one after preloader release
    e = dmResource::GetDescriptor(m_Factory, m_ResourceName, &descriptor);
    ASSERT_EQ(dmResource::RESULT_OK, e);
    ASSERT_EQ((uint32_t) 1, descriptor.m_ReferenceCount);

    // only two after parent resource release
    e = dmResource::GetDescriptor(m_Factory, subresource_name, &descriptor);
    ASSERT_EQ(dmResource::RESULT_OK, e);
    ASSERT_EQ((uint32_t) 2, descriptor.m_ReferenceCount);

    dmResource::Release(m_Factory, subresource);
    dmResource::Release(m_Factory, resource);
}


TEST_P(GetResourceTest, PreloadGetParallell)
{
    // Race preloaders against eachother with the same Factory
    for (uint32_t i=0;i<5;i++)
    {
        const uint32_t n = 16;
        dmResource::HPreloader pr[n];
        for (uint32_t j=0;j<n;j++)
        {
            pr[j] = dmResource::NewPreloader(m_Factory, m_ResourceName);
        }

        bool done;
        for (uint32_t j=0;j<30;j++)
        {
            done = true;
            for (uint32_t k=0;k<n;k++)
            {
                dmResource::Result r = dmResource::UpdatePreloader(pr[k], 0, 0, 2000);
                if (r == dmResource::RESULT_PENDING)
                {
                    done = false;
                    continue;
                }
                ASSERT_EQ(dmResource::RESULT_OK, r);
            }
            if (done)
            {
                break;
            }
        }
        ASSERT_TRUE(done);

        TestResourceContainer* resource = 0;
        dmResource::Result e = dmResource::Get(m_Factory, m_ResourceName, (void**) &resource);
        ASSERT_EQ(dmResource::RESULT_OK, e);

        dmResource::SResourceDescriptor descriptor;
        e = dmResource::GetDescriptor(m_Factory, m_ResourceName, &descriptor);
        ASSERT_EQ(dmResource::RESULT_OK, e);
        ASSERT_EQ((uint32_t) (n+1), descriptor.m_ReferenceCount);

        for (uint32_t j=0;j<n;j++)
        {
            dmResource::DeletePreloader(pr[j]);
        }

        // only one after release
        e = dmResource::GetDescriptor(m_Factory, m_ResourceName, &descriptor);
        ASSERT_EQ(dmResource::RESULT_OK, e);
        ASSERT_EQ((uint32_t) 1, descriptor.m_ReferenceCount);

        dmResource::Release(m_Factory, resource);
    }
}

TEST_P(GetResourceTest, PreloadGetManyRefs)
{
    // this has more references than the preloader can fit into its tree
    dmResource::HPreloader pr = dmResource::NewPreloader(m_Factory, "/many_refs.cont");

    dmResource::Result r;
    for (uint32_t i=0;i<1000;i++)
    {
        r = dmResource::UpdatePreloader(pr, 0, 0, 30*1000);
        if (r == dmResource::RESULT_PENDING)
            dmTime::Sleep(30000);
        else
            break;
    }

    ASSERT_EQ(dmResource::RESULT_RESOURCE_NOT_FOUND, r);
    dmResource::DeletePreloader(pr);
}


TEST_P(GetResourceTest, PreloadGetAbort)
{
    // Must not leak or crash
    for (uint32_t i=0;i<20;i++)
    {
        dmResource::HPreloader pr = dmResource::NewPreloader(m_Factory, m_ResourceName);
        for (uint32_t j=0;j<i;j++)
            dmResource::UpdatePreloader(pr, 0, 0, 1);
        dmResource::DeletePreloader(pr);
    }
}


dmResource::Result RecreateResourceCreate(const dmResource::ResourceCreateParams& params)
{
    const int TMP_BUFFER_SIZE = 64;
    char tmp[TMP_BUFFER_SIZE];
    if (params.m_BufferSize < TMP_BUFFER_SIZE) {
        memcpy(tmp, params.m_Buffer, params.m_BufferSize);
        tmp[params.m_BufferSize] = '\0';
        int* recreate_resource = new int(atoi(tmp));
        params.m_Resource->m_Resource = (void*) recreate_resource;
        params.m_Resource->m_ResourceKind = dmResource::KIND_DDF_DATA;
        return dmResource::RESULT_OK;
    } else {
        return dmResource::RESULT_OUT_OF_MEMORY;
    }
}

dmResource::Result RecreateResourceDestroy(const dmResource::ResourceDestroyParams& params)
{
    int* recreate_resource = (int*) params.m_Resource->m_Resource;
    delete recreate_resource;
    return dmResource::RESULT_OK;
}

dmResource::Result RecreateResourceRecreate(const dmResource::ResourceRecreateParams& params)
{
    int* recreate_resource = (int*) params.m_Resource->m_Resource;
    assert(recreate_resource);
    int* old_resource = new int();
    *old_resource = *recreate_resource;
    params.m_Resource->m_PrevResource = (void*)old_resource;

    const int TMP_BUFFER_SIZE = 64;
    char tmp[TMP_BUFFER_SIZE];
    if (params.m_BufferSize < TMP_BUFFER_SIZE) {
        memcpy(tmp, params.m_Buffer, params.m_BufferSize);
        tmp[params.m_BufferSize] = '\0';
        *recreate_resource = atoi(tmp);
        return dmResource::RESULT_OK;
    } else {
        return dmResource::RESULT_OUT_OF_MEMORY;
    }
}

#if defined(TEST_HTTP_SUPPORTED)
TEST(dmResource, InvalidHost)
{
    dmResource::NewFactoryParams params;
    params.m_MaxResources = 16;
    params.m_Flags = RESOURCE_FACTORY_FLAGS_RELOAD_SUPPORT;
    dmResource::HFactory factory = dmResource::NewFactory(&params, "http://foo_host");
    ASSERT_EQ((void*) 0, factory);
}

TEST(dmResource, InvalidUri)
{
    dmResource::NewFactoryParams params;
    params.m_MaxResources = 16;
    params.m_Flags = RESOURCE_FACTORY_FLAGS_RELOAD_SUPPORT;
    dmResource::HFactory factory = dmResource::NewFactory(&params, "gopher://foo_host");
    ASSERT_EQ((void*) 0, factory);
}
#endif

dmResource::Result AdResourceCreate(const dmResource::ResourceCreateParams& params)
{
    char* duplicate = (char*)malloc((params.m_BufferSize + 1) * sizeof(char));
    memcpy(duplicate, params.m_Buffer, params.m_BufferSize);
    duplicate[params.m_BufferSize] = '\0';
    params.m_Resource->m_Resource = duplicate;
    return dmResource::RESULT_OK;
}

dmResource::Result AdResourceDestroy(const dmResource::ResourceDestroyParams& params)
{
    free(params.m_Resource->m_Resource);
    return dmResource::RESULT_OK;
}

TEST(dmResource, Builtins)
{
    dmResource::NewFactoryParams params;
    params.m_MaxResources = 16;

    params.m_ArchiveIndex.m_Data    = (const void*) RESOURCES_ARCI;
    params.m_ArchiveIndex.m_Size    = RESOURCES_ARCI_SIZE;

    params.m_ArchiveData.m_Data     = (const void*) RESOURCES_ARCD;
    params.m_ArchiveData.m_Size     = RESOURCES_ARCD_SIZE;

    params.m_ArchiveManifest.m_Data = (const void*) RESOURCES_DMANIFEST;
    params.m_ArchiveManifest.m_Size = RESOURCES_DMANIFEST_SIZE;

    dmResource::HFactory factory = dmResource::NewFactory(&params, ".");
    ASSERT_NE((void*) 0, factory);

    dmResource::RegisterType(factory, "adc", 0, 0, AdResourceCreate, 0, AdResourceDestroy, 0);

    void* resource;
    const char* path_name[]     = { "/archive_data/file4.adc", "/archive_data/file1.adc", "/archive_data/file3.adc", "/archive_data/file2.adc" };
    const char* content[]       = {
        "aaaaaaaaaaaaaaaaaaaaaaaaaaaaaaaaaaaaaaaaaaaaaaaaaaaaaaaaaaaaaaaaaaaaaaaaaaaaaaaaaaaaaaaaaaaaaaaaaaaa",
        "file1_datafile1_datafile1_data",
        "file3_data",
        "file2_datafile2_datafile2_data"
    };

    for (uint32_t i = 0; i < (sizeof(path_name) / sizeof(path_name[0])); ++i)
    {
        dmResource::Result result = dmResource::Get(factory, path_name[i], &resource);
        ASSERT_EQ(dmResource::RESULT_OK, result);
        ASSERT_STREQ(content[i], (const char*) resource);

        dmResource::Release(factory, resource);
    }

    dmResource::DeleteFactory(factory);
}

struct ReloadData {
    ReloadData(): m_Old(0), m_New(0) {}
    int m_Old;
    int m_New;
};

static void ResourceReloadedCallback(const dmResource::ResourceReloadedParams& params) {
    ReloadData* data = (ReloadData*)params.m_UserData;
    data->m_Old = *((int*)params.m_Resource->m_PrevResource);
    data->m_New = *((int*)params.m_Resource->m_Resource);
}

TEST(RecreateTest, RecreateTest)
{
    const char* tmp_dir = 0;
#if defined(_MSC_VER)
    tmp_dir = ".";
#elif defined(__NX__)
    tmp_dir = "";
#else
    tmp_dir = ".";
#endif

    dmResource::NewFactoryParams params;
    params.m_MaxResources = 16;
    params.m_Flags = RESOURCE_FACTORY_FLAGS_RELOAD_SUPPORT;
    dmResource::HFactory factory = dmResource::NewFactory(&params, tmp_dir);
    ASSERT_NE((void*) 0, factory);

    ReloadData reload_data;
    dmResource::RegisterResourceReloadedCallback(factory, ResourceReloadedCallback, &reload_data);

    dmResource::Result e;
    e = dmResource::RegisterType(factory, "foo", 0, 0, &RecreateResourceCreate, 0, &RecreateResourceDestroy, &RecreateResourceRecreate);
    ASSERT_EQ(dmResource::RESULT_OK, e);

    dmResource::ResourceType type;
    e = dmResource::GetTypeFromExtension(factory, "foo", &type);
    ASSERT_EQ(dmResource::RESULT_OK, e);

    const char* resource_name = "/__testrecreate__.foo";
    char file_name[512];
    dmSnPrintf(file_name, sizeof(file_name), "%s/%s", tmp_dir, resource_name);

    char host_name[512];
    const char* path = MakeHostPath(host_name, sizeof(host_name), file_name);

    FILE* f;

    f = fopen(path, "wb");
    ASSERT_NE((FILE*) 0, f);
    fprintf(f, "123");
    fclose(f);

    int* resource;
    dmResource::Result fr = dmResource::Get(factory, resource_name, (void**) &resource);
    ASSERT_EQ(dmResource::RESULT_OK, fr);
    ASSERT_EQ(123, *resource);

    f = fopen(path, "wb");
    ASSERT_NE((FILE*) 0, f);
    fprintf(f, "456");
    fclose(f);

    dmResource::Result rr = dmResource::ReloadResource(factory, resource_name, 0);
    ASSERT_EQ(dmResource::RESULT_OK, rr);
    ASSERT_EQ(456, *resource);

    ASSERT_EQ(123, reload_data.m_Old);
    ASSERT_EQ(456, reload_data.m_New);

    dmSys::Unlink(path);
    rr = dmResource::ReloadResource(factory, resource_name, 0);
    ASSERT_EQ(dmResource::RESULT_RESOURCE_NOT_FOUND, rr);

    dmResource::UnregisterResourceReloadedCallback(factory, ResourceReloadedCallback, &reload_data);
    dmResource::Release(factory, resource);
    dmResource::DeleteFactory(factory);
}

volatile bool SendReloadDone = false;
void SendReloadThread(void*)
{
    uint32_t msg_size = sizeof(dmResourceDDF::Reload) + sizeof(uintptr_t) + (strlen("__testrecreate__.foo") + 1);
    dmResourceDDF::Reload* reload_resources = (dmResourceDDF::Reload*) malloc(msg_size);
    memset(reload_resources, 0x0, msg_size);
    reload_resources->m_Resources.m_Count = 1;
    uintptr_t str_ofs_offset = 2 * sizeof(uintptr_t); //
    uintptr_t str_offset = str_ofs_offset + reload_resources->m_Resources.m_Count * sizeof(uintptr_t);//0x18;
    memcpy((uint8_t*)reload_resources, &str_ofs_offset, sizeof(uintptr_t)); // offset to path string offsets
    memcpy((uint8_t*)reload_resources + str_ofs_offset, &str_offset, sizeof(uintptr_t)); // offset to start of resource path string
    memcpy((uint8_t*)(reload_resources) + str_offset, "__testrecreate__.foo", strlen("__testrecreate__.foo") + 1); // the actual resource path

    dmMessage::URL url;
    url.m_Fragment = 0;
    url.m_Path = 0;
    dmMessage::GetSocket("@resource", &url.m_Socket);
    dmMessage::Post(0, &url, dmResourceDDF::Reload::m_DDFHash, 0, (uintptr_t) dmResourceDDF::Reload::m_DDFDescriptor, reload_resources, msg_size, 0);

    SendReloadDone = true;
    free(reload_resources);
}

TEST(RecreateTest, RecreateTestHttp)
{
    const char* tmp_dir = 0;
#if defined(_MSC_VER)
    tmp_dir = ".";
#elif defined(__NX__)
    tmp_dir = "";
#else
    tmp_dir = ".";
#endif

    dmResource::NewFactoryParams params;
    params.m_MaxResources = 16;
    params.m_Flags = RESOURCE_FACTORY_FLAGS_RELOAD_SUPPORT;
    dmResource::HFactory factory = dmResource::NewFactory(&params, tmp_dir);
    ASSERT_NE((void*) 0, factory);

    dmResource::Result e;
    e = dmResource::RegisterType(factory, "foo", 0, 0, &RecreateResourceCreate, 0, &RecreateResourceDestroy, &RecreateResourceRecreate);
    ASSERT_EQ(dmResource::RESULT_OK, e);

    dmResource::ResourceType type;
    e = dmResource::GetTypeFromExtension(factory, "foo", &type);
    ASSERT_EQ(dmResource::RESULT_OK, e);

    const char* resource_name = "/__testrecreate__.foo";
    char file_name[512];
    dmSnPrintf(file_name, sizeof(file_name), "%s/%s", tmp_dir, resource_name);

    char host_name[512];
    const char* path = MakeHostPath(host_name, sizeof(host_name), file_name);

    FILE* f;

    f = fopen(host_name, "wb");
    ASSERT_NE((FILE*) 0, f);
    fprintf(f, "123");
    fclose(f);

    int* resource;
    dmResource::Result fr = dmResource::Get(factory, resource_name, (void**) &resource);
    ASSERT_EQ(dmResource::RESULT_OK, fr);
    ASSERT_EQ(123, *resource);

    f = fopen(host_name, "wb");
    ASSERT_NE((FILE*) 0, f);
    fprintf(f, "456");
    fclose(f);

    SendReloadDone = false;
    dmThread::Thread send_thread = dmThread::New(&SendReloadThread, 0x8000, 0, "reload");

    do
    {
        dmTime::Sleep(1000 * 10);
        dmResource::UpdateFactory(factory);
    } while (!SendReloadDone);

    dmThread::Join(send_thread);

    ASSERT_EQ(456, *resource);

    dmSys::Unlink(host_name);

    SendReloadDone = false;
    send_thread = dmThread::New(&SendReloadThread, 0x8000, 0, "reload");

    do
    {
        dmTime::Sleep(1000 * 10);
        dmResource::UpdateFactory(factory);
    } while (!SendReloadDone);
    dmThread::Join(send_thread);

    dmResource::Result rr = dmResource::ReloadResource(factory, resource_name, 0);
    ASSERT_EQ(dmResource::RESULT_RESOURCE_NOT_FOUND, rr);

    dmResource::Release(factory, resource);
    dmResource::DeleteFactory(factory);
}

// Test the "filename" callback argument

char filename_resource_filename[ 128 ];

dmResource::Result FilenameResourceCreate(const dmResource::ResourceCreateParams& params)
{
    if (strcmp(filename_resource_filename, params.m_Filename) == 0)
        return dmResource::RESULT_OK;
    else
        return dmResource::RESULT_FORMAT_ERROR;
}

dmResource::Result FilenameResourceDestroy(const dmResource::ResourceDestroyParams& params)
{
    return dmResource::RESULT_OK;
}

dmResource::Result FilenameResourceRecreate(const dmResource::ResourceRecreateParams& params)
{
    if (strcmp(filename_resource_filename, params.m_Filename) == 0)
        return dmResource::RESULT_OK;
    else
        return dmResource::RESULT_FORMAT_ERROR;
}

TEST(FilenameTest, FilenameTest)
{
    const char* tmp_dir = 0;
#if defined(_MSC_VER)
    tmp_dir = ".";
#elif defined(__NX__)
    tmp_dir = "";
#else
    tmp_dir = ".";
#endif

    dmResource::NewFactoryParams params;
    params.m_MaxResources = 16;
    params.m_Flags = RESOURCE_FACTORY_FLAGS_RELOAD_SUPPORT;
    dmResource::HFactory factory = dmResource::NewFactory(&params, tmp_dir);
    ASSERT_NE((void*) 0, factory);

    dmResource::Result e;
    e = dmResource::RegisterType(factory, "foo", 0, 0, &RecreateResourceCreate, 0, &RecreateResourceDestroy, &RecreateResourceRecreate);
    ASSERT_EQ(dmResource::RESULT_OK, e);

    dmResource::ResourceType type;
    e = dmResource::GetTypeFromExtension(factory, "foo", &type);
    ASSERT_EQ(dmResource::RESULT_OK, e);

    const char* resource_name = "/__testfilename__.foo";
    dmSnPrintf(filename_resource_filename, sizeof(filename_resource_filename), "%s/%s", tmp_dir, resource_name);

    char host_name[512];
    const char* path = MakeHostPath(host_name, sizeof(host_name), filename_resource_filename);

    FILE* f;

    f = fopen(path, "wb");
    ASSERT_NE((FILE*) 0, f);
    fprintf(f, "123");
    fclose(f);

    int* resource;
    dmResource::Result fr = dmResource::Get(factory, resource_name, (void**) &resource);
    ASSERT_EQ(dmResource::RESULT_OK, fr);
    ASSERT_EQ(123, *resource);

    f = fopen(path, "wb");
    ASSERT_NE((FILE*) 0, f);
    fprintf(f, "456");
    fclose(f);

    dmResource::Result rr = dmResource::ReloadResource(factory, resource_name, 0);
    ASSERT_EQ(dmResource::RESULT_OK, rr);
    ASSERT_EQ(456, *resource);

    dmSys::Unlink(path);
    rr = dmResource::ReloadResource(factory, resource_name, 0);
    ASSERT_EQ(dmResource::RESULT_RESOURCE_NOT_FOUND, rr);

    dmResource::Release(factory, resource);
    dmResource::DeleteFactory(factory);
}

struct CallbackUserData
{
    CallbackUserData() : m_Descriptor(0x0), m_Name(0x0) {}
    dmResource::SResourceDescriptor* m_Descriptor;
    const char* m_Name;
};

void ReloadCallback(const dmResource::ResourceReloadedParams& params)
{
    CallbackUserData* data = (CallbackUserData*) params.m_UserData;
    data->m_Descriptor = params.m_Resource;
    data->m_Name = params.m_Name;
}

TEST(RecreateTest, ReloadCallbackTest)
{
    const char* tmp_dir = 0;
#if defined(_MSC_VER)
    tmp_dir = ".";
#elif defined(__NX__)
    tmp_dir = "";
#else
    tmp_dir = ".";
#endif

    dmResource::NewFactoryParams params;
    params.m_MaxResources = 16;
    params.m_Flags = RESOURCE_FACTORY_FLAGS_RELOAD_SUPPORT;
    dmResource::HFactory factory = dmResource::NewFactory(&params, tmp_dir);
    ASSERT_NE((void*) 0, factory);

    dmResource::Result e;
    e = dmResource::RegisterType(factory, "foo", 0, 0, &RecreateResourceCreate, 0, &RecreateResourceDestroy, &RecreateResourceRecreate);
    ASSERT_EQ(dmResource::RESULT_OK, e);

    const char* resource_name = "/__testrecreate__.foo";
    char file_name[512];
    dmSnPrintf(file_name, sizeof(file_name), "%s/%s", tmp_dir, resource_name);

    char host_name[512];
    const char* path = MakeHostPath(host_name, sizeof(host_name), file_name);

    FILE* f;

    f = fopen(path, "wb");
    ASSERT_NE((FILE*) 0, f);
    fprintf(f, "123");
    fclose(f);

    int* resource;
    dmResource::Result fr = dmResource::Get(factory, resource_name, (void**) &resource);
    ASSERT_EQ(dmResource::RESULT_OK, fr);

    CallbackUserData user_data;
    dmResource::RegisterResourceReloadedCallback(factory, ReloadCallback, &user_data);

    dmResource::Result rr = dmResource::ReloadResource(factory, resource_name, 0);
    ASSERT_EQ(dmResource::RESULT_OK, rr);

    ASSERT_NE((void*)0, user_data.m_Descriptor);
    ASSERT_EQ(0, strcmp(resource_name, user_data.m_Name));

    user_data = CallbackUserData();
    dmResource::UnregisterResourceReloadedCallback(factory, ReloadCallback, &user_data);

    rr = dmResource::ReloadResource(factory, resource_name, 0);
    ASSERT_EQ(dmResource::RESULT_OK, rr);

    ASSERT_EQ((void*)0, user_data.m_Descriptor);
    ASSERT_EQ((void*)0, user_data.m_Name);

    dmSys::Unlink(path);

    dmResource::Release(factory, resource);
    dmResource::DeleteFactory(factory);
}

TEST(OverflowTest, OverflowTest)
{
    const char* test_dir = "./build/default/src/test";

    dmResource::NewFactoryParams params;
    params.m_MaxResources = 1;
    dmResource::HFactory factory = dmResource::NewFactory(&params, test_dir);
    ASSERT_NE((void*) 0, factory);

    dmResource::Result e;
    e = dmResource::RegisterType(factory, "foo", 0, 0, &RecreateResourceCreate, 0, &RecreateResourceDestroy, &RecreateResourceRecreate);
    ASSERT_EQ(dmResource::RESULT_OK, e);

    int* resource;
    dmResource::Result fr = dmResource::Get(factory, "/test01.foo", (void**) &resource);
    ASSERT_EQ(dmResource::RESULT_OK, fr);

    int* resource2;
    fr = dmResource::Get(factory, "/test02.foo", (void**) &resource2);
    ASSERT_NE(dmResource::RESULT_OK, fr);

    dmResource::Release(factory, resource);
    dmResource::DeleteFactory(factory);
}

TEST_P(GetResourceTest, OverflowTestRecursive)
{
    // Needs to be GetResourceTest or cannot use ResourceContainer resource here which is needed for the test.
    const char* test_dir = "build/default/src/test";
    for (uint32_t max=0;max<5;max++)
    {
        // recreate with new settings
        dmResource::DeleteFactory(m_Factory);
        dmResource::NewFactoryParams params;
        params.m_MaxResources = max;
        m_Factory = dmResource::NewFactory(&params, test_dir);
        ASSERT_NE((void*) 0, m_Factory);

        dmResource::Result e;
        e = dmResource::RegisterType(m_Factory, "foo", this, 0, &RecreateResourceCreate, 0, &RecreateResourceDestroy, &RecreateResourceRecreate);
        ASSERT_EQ(dmResource::RESULT_OK, e);
        e = dmResource::RegisterType(m_Factory, "cont", this, &ResourceContainerPreload, &ResourceContainerCreate, 0, &ResourceContainerDestroy, 0);
        ASSERT_EQ(dmResource::RESULT_OK, e);

        int* resource;
        dmResource::Result fr = dmResource::Get(m_Factory, "/test.cont", (void**) &resource);

        // test.cont contains 2 children so anything less than 3 means it must fail
        if (max < 3)
        {
            ASSERT_EQ(dmResource::RESULT_OUT_OF_RESOURCES, fr);
        }
        else
        {
            ASSERT_EQ(dmResource::RESULT_OK, fr);
            dmResource::Release(m_Factory, resource);
        }
    }
}


TEST_F(ResourceTest, ManifestLoadDdfFail)
{
    dmResource::Manifest* manifest = new dmResource::Manifest();
    const char* buf = "this is not a manifest buffer";
    dmResource::Result result = dmResource::ManifestLoadMessage((uint8_t*)buf, strlen(buf), manifest);
    ASSERT_EQ(dmResource::RESULT_DDF_ERROR, result);
    delete manifest;
}

TEST_F(ResourceTest, ManifestBundledResourcesVerification)
{
    dmResource::Manifest* manifest = new dmResource::Manifest();
    dmResource::Result result = dmResource::ManifestLoadMessage(RESOURCES_DMANIFEST, RESOURCES_DMANIFEST_SIZE, manifest);
    ASSERT_EQ(dmResource::RESULT_OK, result);

    dmResourceArchive::ArchiveIndexContainer* archive = 0;
    dmResourceArchive::Result r = dmResourceArchive::WrapArchiveBuffer(RESOURCES_ARCI, RESOURCES_ARCD, 0x0, 0x0, 0x0, &archive);
    ASSERT_EQ(dmResourceArchive::RESULT_OK, r);

    result = dmResource::VerifyResourcesBundled(manifest->m_DDFData->m_Resources.m_Data, manifest->m_DDFData->m_Resources.m_Count, archive);
    ASSERT_EQ(dmResource::RESULT_OK, result);

    dmResourceArchive::Delete(archive);
    dmDDF::FreeMessage(manifest->m_DDFData);
    dmDDF::FreeMessage(manifest->m_DDF);
    delete manifest;
}

TEST_F(ResourceTest, ManifestBundledResourcesVerificationFail)
{
    dmResource::Manifest* manifest = new dmResource::Manifest();
    dmResource::Result result = dmResource::ManifestLoadMessage(RESOURCES_DMANIFEST, RESOURCES_DMANIFEST_SIZE, manifest);
    ASSERT_EQ(dmResource::RESULT_OK, result);

    dmResourceArchive::ArchiveIndexContainer* archive = 0;
    dmResourceArchive::Result r = dmResourceArchive::WrapArchiveBuffer(RESOURCES_ARCI, RESOURCES_ARCD, 0x0, 0x0, 0x0, &archive);
    ASSERT_EQ(dmResourceArchive::RESULT_OK, r);

    // Deep-copy current manifest resource entries with space for an extra resource entry
    uint32_t entry_count = manifest->m_DDFData->m_Resources.m_Count;
    dmLiveUpdateDDF::ResourceEntry* entries = (dmLiveUpdateDDF::ResourceEntry*) malloc((entry_count + 1) * sizeof(dmLiveUpdateDDF::ResourceEntry));
    memcpy(entries, manifest->m_DDFData->m_Resources.m_Data, entry_count);
    for (uint32_t i = 0; i < entry_count; ++i)
    {
        dmLiveUpdateDDF::ResourceEntry* entry = &manifest->m_DDFData->m_Resources.m_Data[i];
        dmLiveUpdateDDF::ResourceEntry* new_entry = &entries[i];
        new_entry->m_Hash = dmLiveUpdateDDF::HashDigest();
        new_entry->m_Hash.m_Data.m_Data = (uint8_t*)malloc(entry->m_Hash.m_Data.m_Count);
        memcpy(new_entry->m_Hash.m_Data.m_Data, entry->m_Hash.m_Data.m_Data, entry->m_Hash.m_Data.m_Count);
        new_entry->m_Flags = entry->m_Flags;
    }

    // Fill in bogus resource entry, tagged as BUNDLED but will not be found in the archive
    entries[entry_count].m_Flags = dmLiveUpdateDDF::BUNDLED;
    entries[entry_count].m_Hash.m_Data.m_Data = (uint8_t*)malloc(manifest->m_DDFData->m_Resources.m_Data[0].m_Hash.m_Data.m_Count);
    memset(entries[entry_count].m_Hash.m_Data.m_Data, 0xFF, manifest->m_DDFData->m_Resources.m_Data[0].m_Hash.m_Data.m_Count);
    entries[entry_count].m_Url = "not_in_bundle";

    result = dmResource::VerifyResourcesBundled(entries, manifest->m_DDFData->m_Resources.m_Count+1, archive);
    ASSERT_EQ(dmResource::RESULT_INVALID_DATA, result);

    // Clean up deep-copied resource entries
    for (uint32_t i = 0; i < entry_count + 1; ++i)
    {
        dmLiveUpdateDDF::ResourceEntry* e = &entries[i];
        free(e->m_Hash.m_Data.m_Data);
    }
    free(entries);

    dmResourceArchive::Delete(archive);
    dmDDF::FreeMessage(manifest->m_DDFData);
    dmDDF::FreeMessage(manifest->m_DDF);
    delete manifest;
}

int main(int argc, char **argv)
{
    #if defined(TEST_HTTP_SUPPORTED)
    dmSocket::Initialize();
    dmDNS::Initialize();
    #endif

    jc_test_init(&argc, argv);
    int ret = jc_test_run_all();

    #if defined(TEST_HTTP_SUPPORTED)
    dmDNS::Finalize();
    dmSocket::Finalize();
    #endif
    return ret;
}
<|MERGE_RESOLUTION|>--- conflicted
+++ resolved
@@ -1,12 +1,10 @@
-<<<<<<< HEAD
-=======
 // Copyright 2020 The Defold Foundation
 // Licensed under the Defold License version 1.0 (the "License"); you may not use
 // this file except in compliance with the License.
-// 
+//
 // You may obtain a copy of the License, together with FAQs at
 // https://www.defold.com/license
-// 
+//
 // Unless required by applicable law or agreed to in writing, software distributed
 // under the License is distributed on an "AS IS" BASIS, WITHOUT WARRANTIES OR
 // CONDITIONS OF ANY KIND, either express or implied. See the License for the
@@ -14,10 +12,6 @@
 
 #include <dlib/log.h>
 
-#include <dlib/socket.h>
-#include <dlib/http_client.h>
-#include <dlib/hash.h>
->>>>>>> 68ae119f
 #include <dlib/dstrings.h>
 #include <dlib/hash.h>
 #include <dlib/log.h>
