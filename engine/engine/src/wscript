--- conflicted
+++ resolved
@@ -24,13 +24,9 @@
 
     if 'android' in bld.env['PLATFORM']:
         sound_lib = 'SOUND OPENAL_SOFT OPENSLES'
-<<<<<<< HEAD
-        exported_symbols = ['FacebookExt', 'IAPExt']
+        exported_symbols = ['FacebookExt', 'IAPExt', 'PushExt', 'AdTruthExt', 'DefaultSoundDevice']
     elif 'js-web' in bld.env['PLATFORM']:
         sound_lib = 'SOUND_NULL'
-=======
-        exported_symbols = ['FacebookExt', 'IAPExt', 'PushExt', 'AdTruthExt', 'DefaultSoundDevice']
->>>>>>> e6c7000b
     else:
         sound_lib = 'SOUND OPENAL'
 
