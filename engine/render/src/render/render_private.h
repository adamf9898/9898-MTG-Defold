// Copyright 2020-2023 The Defold Foundation
// Copyright 2014-2020 King
// Copyright 2009-2014 Ragnar Svensson, Christian Murray
// Licensed under the Defold License version 1.0 (the "License"); you may not use
// this file except in compliance with the License.
// 
// You may obtain a copy of the License, together with FAQs at
// https://www.defold.com/license
// 
// Unless required by applicable law or agreed to in writing, software distributed
// under the License is distributed on an "AS IS" BASIS, WITHOUT WARRANTIES OR
// CONDITIONS OF ANY KIND, either express or implied. See the License for the
// specific language governing permissions and limitations under the License.

#ifndef RENDERINTERNAL_H
#define RENDERINTERNAL_H

#include <dmsdk/dlib/vmath.h>

#include <dlib/array.h>
#include <dlib/message.h>
#include <dlib/hashtable.h>

#include "render.h"

extern "C"
{
#include <lua/lua.h>
#include <lua/lauxlib.h>
#include <lua/lualib.h>
}

namespace dmRender
{
    using namespace dmVMath;

#define DEBUG_3D_NAME "_debug3d"
#define DEBUG_2D_NAME "_debug2d"

    struct Sampler
    {
        dmhash_t                  m_NameHash;
        dmGraphics::TextureType   m_Type;
        dmGraphics::TextureFilter m_MinFilter;
        dmGraphics::TextureFilter m_MagFilter;
        dmGraphics::TextureWrap   m_UWrap;
        dmGraphics::TextureWrap   m_VWrap;
        float                     m_MaxAnisotropy;
        int32_t                   m_Location       : 24;
        int32_t                   m_UnitValueCount : 8;

        Sampler()
            : m_NameHash(0)
            , m_Type(dmGraphics::TEXTURE_TYPE_2D)
            , m_MinFilter(dmGraphics::TEXTURE_FILTER_LINEAR_MIPMAP_NEAREST)
            , m_MagFilter(dmGraphics::TEXTURE_FILTER_LINEAR)
            , m_UWrap(dmGraphics::TEXTURE_WRAP_CLAMP_TO_EDGE)
            , m_VWrap(dmGraphics::TEXTURE_WRAP_CLAMP_TO_EDGE)
            , m_MaxAnisotropy(1.0f)
            , m_Location(-1)
            , m_UnitValueCount(0)
        {
        }
    };

<<<<<<< HEAD
    struct ComputeProgram
    {
        dmGraphics::HComputeShader m_Shader; // TODO: Should not be called shader.. kernel?
        dmGraphics::HProgram       m_Program;
        dmArray<RenderConstant>    m_Constants;
        dmHashTable64<int32_t>     m_NameHashToLocation;
=======
    struct MaterialAttribute
    {
        int32_t  m_Location;
        uint16_t m_ValueIndex;
        uint16_t m_ValueCount;
>>>>>>> 4b6bea84
    };

    struct Material
    {
        Material()
        : m_RenderContext(0)
        , m_Program(0)
        , m_VertexProgram(0)
        , m_FragmentProgram(0)
        , m_UserData1(0) // used for hot reloading. stores shader name
        , m_UserData2(0) // used for hot reloading. stores shader name
        , m_VertexSpace(dmRenderDDF::MaterialDesc::VERTEX_SPACE_LOCAL)
        {
        }

        dmRender::HRenderContext                m_RenderContext;
        dmGraphics::HProgram                    m_Program;
        dmGraphics::HVertexProgram              m_VertexProgram;
        dmGraphics::HFragmentProgram            m_FragmentProgram;
        dmGraphics::HVertexDeclaration          m_VertexDeclaration;
        dmHashTable64<int32_t>                  m_NameHashToLocation;
<<<<<<< HEAD
        dmArray<RenderConstant>                 m_Constants;
=======
        dmArray<dmGraphics::VertexAttribute>    m_VertexAttributes;
        dmArray<MaterialAttribute>              m_MaterialAttributes;
        dmArray<uint8_t>                        m_MaterialAttributeValues;
        dmArray<MaterialConstant>               m_Constants;
>>>>>>> 4b6bea84
        dmArray<Sampler>                        m_Samplers;
        uint32_t                                m_TagListKey;      // the key to use with GetMaterialTagList()
        uint64_t                                m_UserData1;
        uint64_t                                m_UserData2;
        dmRenderDDF::MaterialDesc::VertexSpace  m_VertexSpace;
    };

    // The order of this enum also defines the order in which the corresponding ROs should be rendered
    enum DebugRenderType
    {
        DEBUG_RENDER_TYPE_FACE_3D,
        DEBUG_RENDER_TYPE_LINE_3D,
        DEBUG_RENDER_TYPE_FACE_2D,
        DEBUG_RENDER_TYPE_LINE_2D,
        MAX_DEBUG_RENDER_TYPE_COUNT
    };

    struct DebugRenderTypeData
    {
        dmRender::RenderObject  m_RenderObject;
        void*                   m_ClientBuffer;
    };

    struct DebugRenderer
    {
        DebugRenderTypeData             m_TypeData[MAX_DEBUG_RENDER_TYPE_COUNT];
        Predicate                       m_3dPredicate;
        Predicate                       m_2dPredicate;
        dmRender::HRenderContext        m_RenderContext;
        dmGraphics::HVertexBuffer       m_VertexBuffer;
        dmGraphics::HVertexDeclaration  m_VertexDeclaration;
        uint32_t                        m_MaxVertexCount;
        uint32_t                        m_RenderBatchVersion;
    };

    const int MAX_TEXT_RENDER_CONSTANTS = 16;

    struct TextEntry
    {
        StencilTestParams   m_StencilTestParams;
        Matrix4             m_Transform;
        HConstant           m_RenderConstants[MAX_TEXT_RENDER_CONSTANTS];
        HFontMap            m_FontMap;
        HMaterial           m_Material;
        dmGraphics::BlendFactor m_SourceBlendFactor;
        dmGraphics::BlendFactor m_DestinationBlendFactor;
        uint64_t            m_BatchKey;
        uint32_t            m_FaceColor;
        uint32_t            m_StringOffset;
        uint32_t            m_OutlineColor;
        uint32_t            m_ShadowColor;
        uint16_t            m_RenderOrder;
        uint8_t             m_NumRenderConstants;
        bool                m_LineBreak;
        float               m_Width;
        float               m_Height;
        float               m_Leading;
        float               m_Tracking;
        int32_t             m_Next;
        int32_t             m_Tail;
        dmVMath::Point3     m_FrustumCullingCenter;
        float               m_FrustumCullingRadiusSq;
        uint32_t            m_Align : 2;
        uint32_t            m_VAlign : 2;
        uint32_t            m_StencilTestParamsSet : 1;
    };

    struct TextContext
    {
        dmArray<dmRender::RenderObject>         m_RenderObjects;
        dmArray<dmRender::HNamedConstantBuffer> m_ConstantBuffers;
        dmGraphics::HVertexBuffer           m_VertexBuffer;
        void*                               m_ClientBuffer;
        dmGraphics::HVertexDeclaration      m_VertexDecl;
        uint32_t                            m_RenderObjectIndex;
        uint32_t                            m_VertexIndex;
        uint32_t                            m_MaxVertexCount;
        uint32_t                            m_VerticesFlushed;
        dmArray<char>                       m_TextBuffer;
        // Map from batch id (hash of font-map etc) to index into m_TextEntries
        dmArray<TextEntry>                  m_TextEntries;
        uint32_t                            m_TextEntriesFlushed;
        uint32_t                            m_Frame;
        uint32_t                            m_PreviousFrame;
    };

    struct RenderScriptContext
    {
        RenderScriptContext();

        lua_State*                  m_LuaState;
        uint32_t                    m_CommandBufferSize;
    };

    struct RenderListDispatch
    {
        RenderListDispatchFn        m_DispatchFn;
        RenderListVisibilityFn      m_VisibilityFn;
        void*                       m_UserData;
    };

    struct RenderListSortValue
    {
        union
        {
            struct
            {
                uint32_t m_BatchKey:24;
                uint32_t m_Dispatch:8;
                uint32_t m_Order:24;
                uint32_t m_MajorOrder:4;        // currently only 2 bits used (dmRender::RenderOrder)
                uint32_t m_MinorOrder:4;
            };
            // only temporarily used
            float m_ZW;
            // final sort value
            uint64_t m_SortKey;
        };
    };

    struct RenderListRange
    {
        uint32_t m_TagListKey;
        uint32_t m_Start;       // Index into the renderlist
        uint32_t m_Count:31;
        uint32_t m_Skip:1;      // During the current draw call
    };

    struct MaterialTagList
    {
        uint32_t m_Count;
        dmhash_t m_Tags[MAX_MATERIAL_TAG_COUNT];
    };

    struct RenderContext
    {
        dmGraphics::HTexture        m_Textures[RenderObject::MAX_TEXTURE_COUNT];
        DebugRenderer               m_DebugRenderer;
        TextContext                 m_TextContext;
        dmScript::HContext          m_ScriptContext;
        RenderScriptContext         m_RenderScriptContext;
        dmArray<RenderObject*>      m_RenderObjects;
        dmScript::ScriptWorld*      m_ScriptWorld;

        dmArray<RenderListEntry>    m_RenderList;
        dmArray<RenderListDispatch> m_RenderListDispatch;
        dmArray<RenderListSortValue>m_RenderListSortValues;
        dmArray<uint32_t>           m_RenderListSortBuffer;
        dmArray<uint32_t>           m_RenderListSortIndices;
        dmArray<RenderListRange>    m_RenderListRanges;         // Maps tagmask to a range in the (sorted) render list
        dmhash_t                    m_FrustumHash;

        dmHashTable32<MaterialTagList>  m_MaterialTagLists;

        HFontMap                    m_SystemFontMap;

        Matrix4                     m_View;
        Matrix4                     m_Projection;
        Matrix4                     m_ViewProj;

        dmGraphics::HContext        m_GraphicsContext;

        HMaterial                   m_Material;

        HComputeProgram             m_ComputeProgram;

        dmMessage::HSocket          m_Socket;

        uint32_t                    m_OutOfResources : 1;
        uint32_t                    m_StencilBufferCleared : 1;
    };

    void RenderTypeTextBegin(HRenderContext rendercontext, void* user_context);
    void RenderTypeTextDraw(HRenderContext rendercontext, void* user_context, RenderObject* ro_, uint32_t count);

    void RenderTypeDebugBegin(HRenderContext rendercontext, void* user_context);
    void RenderTypeDebugDraw(HRenderContext rendercontext, void* user_context, RenderObject* ro, uint32_t count);

    Result GenerateKey(HRenderContext render_context, const Matrix4& view_matrix);

    // Return true if the predicate tags all exist in the material tag list
    bool                            MatchMaterialTags(uint32_t material_tag_count, const dmhash_t* material_tags, uint32_t tag_count, const dmhash_t* tags);
    // Returns a hashkey that the material can use to get the list
    uint32_t                        RegisterMaterialTagList(HRenderContext context, uint32_t tag_count, const dmhash_t* tags);
    // Gets the list associated with a hash of all the tags (see RegisterMaterialTagList)
    void                            GetMaterialTagList(HRenderContext context, uint32_t list_hash, MaterialTagList* list);

    bool GetCanBindTexture(dmGraphics::HTexture texture, HSampler sampler, uint32_t unit);
    uint32_t ApplyTextureAndSampler(dmRender::HRenderContext render_context, dmGraphics::HTexture texture, HSampler sampler, uint8_t unit);

    void DispatchCompute(HRenderContext render_context, uint32_t group_count_x, uint32_t group_count_y, uint32_t group_count_z, HNamedConstantBuffer constant_buffer);
    void ApplyComputeProgramConstants(dmRender::HRenderContext render_context, HComputeProgram compute_program);

    // Exposed here for unit testing
    struct RenderListEntrySorter
    {
        bool operator()(int a, int b) const
        {
            const RenderListEntry& ea = m_Base[a];
            const RenderListEntry& eb = m_Base[b];
            return ea.m_TagListKey < eb.m_TagListKey;
        }
        RenderListEntry* m_Base;
    };

    struct FindRangeComparator
    {
        RenderListEntry* m_Entries;
        bool operator() (const uint32_t& a, const uint32_t& b) const
        {
            return m_Entries[a].m_TagListKey < m_Entries[b].m_TagListKey;
        }
    };

    typedef void (*RangeCallback)(void* ctx, uint32_t val, size_t start, size_t count);

    // Invokes the callback for each range. Two ranges are not guaranteed to preceed/succeed one another.
    void FindRenderListRanges(uint32_t* first, size_t offset, size_t size, RenderListEntry* entries, FindRangeComparator& comp, void* ctx, RangeCallback callback );

    bool FindTagListRange(RenderListRange* ranges, uint32_t num_ranges, uint32_t tag_list_key, RenderListRange& range);


    // ******************************************************************************************************

    template <typename T>
    class BatchIterator
    {
    public:
        BatchIterator(uint32_t num_entries, T entries, bool (*test_eq_fn)(T prev, T current));
        bool     Next();
        T        Begin();
        uint32_t Length();

    protected:
        T         m_EntriesEnd;
        T         m_Iterator;
        T         m_BatchStart;
        bool      (*m_TestEqFn)(T prev, T current);
    };

    template<typename T>
    BatchIterator<T>::BatchIterator(uint32_t num_entries, T entries, bool (*test_eq_fn)(T prev, T current))
    : m_EntriesEnd(entries + num_entries)
    , m_Iterator(entries)
    , m_BatchStart(0)
    , m_TestEqFn(test_eq_fn)
    {}

    template<typename T>
    bool BatchIterator<T>::Next()
    {
        m_BatchStart = m_Iterator;

        T prev = m_Iterator;
        while (m_Iterator < m_EntriesEnd)
        {
            T next = ++m_Iterator;
            if ((next >= m_EntriesEnd) || !m_TestEqFn(prev, next))
            {
                break;
            }
            prev = next;
        }

        return m_BatchStart < m_EntriesEnd;
    }

    template<typename T>
    T BatchIterator<T>::Begin()
    {
        return m_BatchStart;
    }

    template<typename T>
    uint32_t BatchIterator<T>::Length()
    {
        return (uint32_t)(uintptr_t)(m_Iterator - m_BatchStart);
    }

    // ******************************************************************************************************
}

#endif
<|MERGE_RESOLUTION|>--- conflicted
+++ resolved
@@ -63,20 +63,19 @@
         }
     };
 
-<<<<<<< HEAD
     struct ComputeProgram
     {
         dmGraphics::HComputeShader m_Shader; // TODO: Should not be called shader.. kernel?
         dmGraphics::HProgram       m_Program;
         dmArray<RenderConstant>    m_Constants;
         dmHashTable64<int32_t>     m_NameHashToLocation;
-=======
+    };
+
     struct MaterialAttribute
     {
         int32_t  m_Location;
         uint16_t m_ValueIndex;
         uint16_t m_ValueCount;
->>>>>>> 4b6bea84
     };
 
     struct Material
@@ -98,14 +97,10 @@
         dmGraphics::HFragmentProgram            m_FragmentProgram;
         dmGraphics::HVertexDeclaration          m_VertexDeclaration;
         dmHashTable64<int32_t>                  m_NameHashToLocation;
-<<<<<<< HEAD
         dmArray<RenderConstant>                 m_Constants;
-=======
         dmArray<dmGraphics::VertexAttribute>    m_VertexAttributes;
         dmArray<MaterialAttribute>              m_MaterialAttributes;
         dmArray<uint8_t>                        m_MaterialAttributeValues;
-        dmArray<MaterialConstant>               m_Constants;
->>>>>>> 4b6bea84
         dmArray<Sampler>                        m_Samplers;
         uint32_t                                m_TagListKey;      // the key to use with GetMaterialTagList()
         uint64_t                                m_UserData1;
