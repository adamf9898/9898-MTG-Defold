package com.dynamo.cr.guied.core;

import java.io.File;
import java.io.FileInputStream;
import java.io.IOException;
import java.io.InputStream;
import java.io.InputStreamReader;
import java.net.URI;
import java.util.ArrayList;
import java.util.HashMap;
import java.util.List;
import java.util.Map;

import org.apache.commons.io.IOUtils;
import org.eclipse.core.filesystem.EFS;
import org.eclipse.core.runtime.CoreException;
import org.eclipse.core.runtime.IProgressMonitor;
import org.eclipse.core.runtime.NullProgressMonitor;

import com.dynamo.cr.editor.core.EditorUtil;
import com.dynamo.cr.sceneed.core.ILoaderContext;
import com.dynamo.cr.sceneed.core.INodeLoader;
import com.dynamo.cr.sceneed.core.Node;
import com.dynamo.cr.sceneed.core.util.LoaderUtil;
import com.dynamo.gui.proto.Gui.NodeDesc;
import com.dynamo.gui.proto.Gui.NodeDesc.Type;
import com.dynamo.gui.proto.Gui.SceneDesc;
import com.dynamo.gui.proto.Gui.SceneDesc.Builder;
import com.dynamo.gui.proto.Gui.SceneDesc.FontDesc;
import com.dynamo.gui.proto.Gui.SceneDesc.LayerDesc;
import com.dynamo.gui.proto.Gui.SceneDesc.TextureDesc;
import com.google.protobuf.Message;
import com.google.protobuf.TextFormat;

public class GuiSceneLoader implements INodeLoader<GuiSceneNode> {

    private static GuiNode loadNode(NodeDesc desc) {
        GuiNode node = null;
        if (desc.getType() == Type.TYPE_BOX) {
            BoxNode boxNode = new BoxNode();
            boxNode.setTexture(desc.getTexture());
            boxNode.setSlice9(LoaderUtil.toVector4(desc.getSlice9()));
            node = boxNode;
        } else if (desc.getType() == Type.TYPE_TEXT) {
            TextNode textNode = new TextNode();
            textNode.setText(desc.getText());
            textNode.setFont(desc.getFont());
            textNode.setOutline(LoaderUtil.toRGB(desc.getOutline()));
            textNode.setOutlineAlpha(desc.getOutline().getW());
            textNode.setShadow(LoaderUtil.toRGB(desc.getShadow()));
            textNode.setShadowAlpha(desc.getShadow().getW());
            textNode.setLineBreak(desc.getLineBreak());
            node = textNode;
        }
        node.setId(desc.getId());
        node.setTranslation(LoaderUtil.toPoint3d(desc.getPosition()));
        node.setEuler(LoaderUtil.toVector3(desc.getRotation()));
        node.setComponentScale(LoaderUtil.toVector3(desc.getScale()));
        node.setSize(LoaderUtil.toVector3(desc.getSize()));
        node.setColor(LoaderUtil.toRGB(desc.getColor()));
        node.setAlpha(desc.getColor().getW());
        node.setBlendMode(desc.getBlendMode());
        node.setPivot(desc.getPivot());
        node.setXanchor(desc.getXanchor());
        node.setYanchor(desc.getYanchor());
        node.setAdjustMode(desc.getAdjustMode());
        node.setLayer(desc.getLayer());
        node.setInheritAlpha(desc.getInheritAlpha());
        return node;
    }

    @Override
    public GuiSceneNode load(ILoaderContext context, InputStream contents) throws IOException, CoreException {
        InputStreamReader reader = new InputStreamReader(contents);
        com.dynamo.gui.proto.Gui.SceneDesc.Builder builder = SceneDesc.newBuilder();
        TextFormat.merge(reader, builder);
        SceneDesc sceneDesc = builder.build();
        GuiSceneNode node = new GuiSceneNode();
        node.setScript(sceneDesc.getScript());
        if (sceneDesc.hasBackgroundColor()) {
            node.setBackgroundColor(LoaderUtil.toRGB(sceneDesc.getBackgroundColor()));
        }

        Map<String, GuiNode> idToInstance = new HashMap<String, GuiNode>();
        int n = sceneDesc.getNodesCount();
        List<GuiNode> remainingInstances = new ArrayList<GuiNode>(n);
        for (int i = 0; i < n; ++i) {
            NodeDesc nodeDesc = sceneDesc.getNodes(i);
            GuiNode guiNode = loadNode(nodeDesc);
            idToInstance.put(nodeDesc.getId(), guiNode);
            remainingInstances.add(guiNode);
        }
        for (int i = 0; i < n; ++i) {
            NodeDesc nodeDesc = sceneDesc.getNodes(i);
            GuiNode guiNode = idToInstance.get(nodeDesc.getId());
            if (!nodeDesc.getParent().isEmpty()) {
                GuiNode parent = idToInstance.get(nodeDesc.getParent());
                parent.addChild(guiNode);
                remainingInstances.remove(guiNode);
            }
        }
        Node nodesNode = node.getNodesNode();
        for (GuiNode guiNode : remainingInstances) {
            nodesNode.addChild(guiNode);
        }

        n = sceneDesc.getFontsCount();
        Node fontsNode = node.getFontsNode();
        for (FontDesc f : sceneDesc.getFontsList()) {
            FontNode font = new FontNode();
            font.setId(f.getName());
            font.setFont(f.getFont());
            fontsNode.addChild(font);
        }

        n = sceneDesc.getTexturesCount();
        Node texturesNode = node.getTexturesNode();
        for (TextureDesc t : sceneDesc.getTexturesList()) {
            TextureNode texture = new TextureNode();
            texture.setId(t.getName());
            texture.setTexture(t.getTexture());
            texturesNode.addChild(texture);
        }

        n = sceneDesc.getLayersCount();
        Node layersNode = node.getLayersNode();
        for (LayerDesc l : sceneDesc.getLayersList()) {
            LayerNode layer = new LayerNode();
            layer.setId(l.getName());
            layersNode.addChild(layer);
        }

        URI projectPropertiesLocation = EditorUtil.getContentRoot(EditorUtil.getProject()).getFile("game.project")
                .getRawLocationURI();
        File localProjectPropertiesFile = EFS.getStore(projectPropertiesLocation).toLocalFile(0,
                new NullProgressMonitor());
        if (localProjectPropertiesFile.isFile()) {
<<<<<<< HEAD
            // in cr.integrationstest the root isn't /content and the 
=======
            // in cr.integrationstest the root isn't /content and the
>>>>>>> 683030b1
            // file doesn't exists. That's the reason we accept missing game.project
            FileInputStream in = new FileInputStream(localProjectPropertiesFile);
            node.loadProjectProperties(in);
            IOUtils.closeQuietly(in);
        }

        return node;
    }

    private NodeDesc.Builder buildNode(GuiNode node) {
        NodeDesc.Builder builder = NodeDesc.newBuilder();
        if (node instanceof BoxNode) {
            builder.setType(NodeDesc.Type.TYPE_BOX);
            BoxNode box = (BoxNode)node;
            builder.setTexture(box.getTexture());
            builder.setSlice9(LoaderUtil.toVector4(box.getSlice9()));
        } else if (node instanceof TextNode) {
            builder.setType(NodeDesc.Type.TYPE_TEXT);
            TextNode text = (TextNode)node;
            builder.setText(text.getText());
            builder.setFont(text.getFont());
            builder.setOutline(LoaderUtil.toVector4(text.getOutline(), text.getOutlineAlpha()));
            builder.setShadow(LoaderUtil.toVector4(text.getShadow(), text.getShadowAlpha()));
            builder.setLineBreak(text.isLineBreak());
        }
        builder.setId(node.getId());
        builder.setPosition(LoaderUtil.toVector4(node.getTranslation()));
        builder.setRotation(LoaderUtil.toVector4(node.getEuler()));
        builder.setScale(LoaderUtil.toVector4(node.getComponentScale()));
        builder.setSize(LoaderUtil.toVector4(node.getSize()));
        builder.setColor(LoaderUtil.toVector4(node.getColor(), node.getAlpha()));
        builder.setBlendMode(node.getBlendMode());
        builder.setPivot(node.getPivot());
        builder.setXanchor(node.getXanchor());
        builder.setYanchor(node.getYanchor());
        builder.setAdjustMode(node.getAdjustMode());
        builder.setLayer(node.getLayer());
        builder.setInheritAlpha(node.isInheritAlpha());
        return builder;
    }

    private void collectNodes(Builder b, GuiNode node, String parent) {
        NodeDesc.Builder builder = buildNode(node);
        if (parent != null) {
            builder.setParent(parent);
        }
        b.addNodes(builder);
        for (Node n : node.getChildren()) {
            collectNodes(b, (GuiNode) n, node.getId());
        }
    }

    @Override
    public Message buildMessage(ILoaderContext context, GuiSceneNode node, IProgressMonitor monitor)
                                                                                                    throws IOException,
                                                                                                    CoreException {
        Builder b = SceneDesc.newBuilder();
        b.setScript(node.getScript());
        b.setBackgroundColor(LoaderUtil.toVector4(node.getBackgroundColor(), 1.0));
        for (Node n : node.getNodesNode().getChildren()) {
            collectNodes(b, (GuiNode) n, null);
        }
        for (Node n : node.getTexturesNode().getChildren()) {
            TextureNode texNode = (TextureNode) n;
            TextureDesc.Builder builder = TextureDesc.newBuilder();
            builder.setName(texNode.getId());
            builder.setTexture(texNode.getTexture());
            b.addTextures(builder);
        }
        for (Node n : node.getFontsNode().getChildren()) {
            FontNode fontNode = (FontNode) n;
            FontDesc.Builder builder = FontDesc.newBuilder();
            builder.setName(fontNode.getId());
            builder.setFont(fontNode.getFont());
            b.addFonts(builder);
        }
        for (Node n : node.getLayersNode().getChildren()) {
            LayerNode layerNode = (LayerNode) n;
            LayerDesc.Builder builder = LayerDesc.newBuilder();
            builder.setName(layerNode.getId());
            b.addLayers(builder);
        }
        return b.build();
    }

}<|MERGE_RESOLUTION|>--- conflicted
+++ resolved
@@ -135,11 +135,7 @@
         File localProjectPropertiesFile = EFS.getStore(projectPropertiesLocation).toLocalFile(0,
                 new NullProgressMonitor());
         if (localProjectPropertiesFile.isFile()) {
-<<<<<<< HEAD
-            // in cr.integrationstest the root isn't /content and the 
-=======
             // in cr.integrationstest the root isn't /content and the
->>>>>>> 683030b1
             // file doesn't exists. That's the reason we accept missing game.project
             FileInputStream in = new FileInputStream(localProjectPropertiesFile);
             node.loadProjectProperties(in);
