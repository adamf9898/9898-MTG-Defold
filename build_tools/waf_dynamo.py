--- conflicted
+++ resolved
@@ -1811,12 +1811,7 @@
     conf.env['STLIB_DMGLFW'] = 'dmglfw'
 
     if platform in ('x86_64-macos','arm64-macos'):
-<<<<<<< HEAD
-        vulkan_validation = int(os.environ.get('DM_VULKAN_VALIDATION','0'))
-        conf.env['STLIB_VULKAN'] = vulkan_validation and 'vulkan' or 'MoltenVK'
-=======
         conf.env['STLIB_VULKAN'] = Options.options.with_vulkan_validation and 'vulkan' or 'MoltenVK'
->>>>>>> 93594338
         conf.env['FRAMEWORK_VULKAN'] = ['Metal', 'IOSurface', 'QuartzCore']
         conf.env['FRAMEWORK_DMGLFW'] = ['QuartzCore']
     elif platform in ('arm64-ios','x86_64-ios'):
