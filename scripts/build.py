#!/usr/bin/env python
# Copyright 2020-2023 The Defold Foundation
# Copyright 2014-2020 King
# Copyright 2009-2014 Ragnar Svensson, Christian Murray
# Licensed under the Defold License version 1.0 (the "License"); you may not use
# this file except in compliance with the License.
#
# You may obtain a copy of the License, together with FAQs at
# https://www.defold.com/license
#
# Unless required by applicable law or agreed to in writing, software distributed
# under the License is distributed on an "AS IS" BASIS, WITHOUT WARRANTIES OR
# CONDITIONS OF ANY KIND, either express or implied. See the License for the
# specific language governing permissions and limitations under the License.

# add build_tools folder to the import search path
import sys, os, platform
from os.path import join, dirname, basename, relpath, expanduser, normpath, abspath
sys.path.append(os.path.join(normpath(join(dirname(abspath(__file__)), '..')), "build_tools"))

import shutil, zipfile, re, itertools, json, platform, math, mimetypes
import optparse, subprocess, urllib, urllib.parse, tempfile, time
import github
import run
import s3
import sdk
import release_to_github
import release_to_steam
import BuildUtility
import http_cache
from datetime import datetime
from urllib.parse import urlparse
from glob import glob
from threading import Thread, Event
from queue import Queue
from configparser import ConfigParser

BASE_PLATFORMS = [  'x86_64-linux',
                    'x86_64-macos', 'arm64-macos',
                    'win32', 'x86_64-win32',
                    'x86_64-ios', 'arm64-ios',
                    'armv7-android', 'arm64-android',
                    'js-web', 'wasm-web']

sys.dont_write_bytecode = True
try:
    import build_vendor
    sys.modules['build_private'] = build_vendor
except ModuleNotFoundError:
    pass
except Exception as e:
    print("Failed to import build_vendor.py:")
    raise e

sys.dont_write_bytecode = False
try:
    import build_private
except Exception:
    pass

if 'build_private' not in sys.modules:
    class build_private(object):
        @classmethod
        def get_target_platforms(cls):
            return []
        @classmethod
        def get_install_host_packages(cls, platform): # Returns the packages that should be installed for the host
            return []
        @classmethod
        def get_install_target_packages(cls, platform): # Returns the packages that should be installed for the target
            return []
        @classmethod
        def install_sdk(cls, configuration, platform): # Installs the sdk for the private platform
            pass
        @classmethod
        def is_library_supported(cls, platform, library):
            return True
        @classmethod
        def is_repo_private(self):
            return False
        @classmethod
        def get_tag_suffix(self):
            return ''

assert(hasattr(build_private, 'get_target_platforms'))
assert(hasattr(build_private, 'get_install_host_packages'))
assert(hasattr(build_private, 'get_install_target_packages'))
assert(hasattr(build_private, 'install_sdk'))
assert(hasattr(build_private, 'is_library_supported'))
assert(hasattr(build_private, 'is_repo_private'))
assert(hasattr(build_private, 'get_tag_suffix'))

def get_target_platforms():
    return BASE_PLATFORMS + build_private.get_target_platforms()

PACKAGES_ALL="protobuf-3.20.1 waf-2.0.3 junit-4.6 jsign-4.2 protobuf-java-3.20.1 openal-1.1 maven-3.0.1 ant-1.9.3 vecmath vpx-1.7.0 luajit-2.1.0-6c4826f tremolo-0.0.8 defold-robot-0.7.0 bullet-2.77 libunwind-395b27b68c5453222378bc5fe4dab4c6db89816a jctest-0.10.2 vulkan-1.1.108".split()
PACKAGES_HOST="vpx-1.7.0 luajit-2.1.0-6c4826f tremolo-0.0.8".split()
PACKAGES_IOS_X86_64="protobuf-3.20.1 luajit-2.1.0-6c4826f tremolo-0.0.8 bullet-2.77".split()
PACKAGES_IOS_64="protobuf-3.20.1 luajit-2.1.0-6c4826f tremolo-0.0.8 bullet-2.77 MoltenVK-1.0.41".split()
PACKAGES_MACOS_X86_64="protobuf-3.20.1 luajit-2.1.0-6c4826f vpx-1.7.0 tremolo-0.0.8 bullet-2.77 spirv-cross-edd66a2f spirv-tools-d24a39a7 glslc-31bddbb MoltenVK-1.2.3 sassc-5472db213ec223a67482df2226622be372921847".split()
PACKAGES_MACOS_ARM64="protobuf-3.20.1 luajit-2.1.0-6c4826f vpx-1.7.0 tremolo-0.0.8 bullet-2.77 spirv-cross-edd66a2f spirv-tools-d24a39a7 glslc-31bddbb MoltenVK-1.2.3".split() # sassc-5472db213ec223a67482df2226622be372921847
PACKAGES_WIN32="protobuf-3.20.1 luajit-2.1.0-6c4826f openal-1.1 glut-3.7.6 bullet-2.77 vulkan-1.1.108".split()
PACKAGES_WIN32_64="protobuf-3.20.1 luajit-2.1.0-6c4826f openal-1.1 glut-3.7.6 sassc-5472db213ec223a67482df2226622be372921847 bullet-2.77 spirv-cross-edd66a2f spirv-tools-d24a39a7 glslc-31bddbb vulkan-1.1.108".split()
PACKAGES_LINUX_64="protobuf-3.20.1 luajit-2.1.0-6c4826f sassc-5472db213ec223a67482df2226622be372921847 bullet-2.77 spirv-cross-edd66a2f spirv-tools-d24a39a7 glslc-31bddbb vulkan-1.1.108".split()
PACKAGES_ANDROID="protobuf-3.20.1 android-support-multidex androidx-multidex android-33 luajit-2.1.0-6c4826f tremolo-0.0.8 bullet-2.77".split()
PACKAGES_ANDROID_64="protobuf-3.20.1 android-support-multidex androidx-multidex android-33 luajit-2.1.0-6c4826f tremolo-0.0.8 bullet-2.77".split()
PACKAGES_EMSCRIPTEN="protobuf-3.20.1 bullet-2.77".split()
PACKAGES_NODE_MODULES="xhr2-0.1.0".split()

DMSDK_PACKAGES_ALL="vectormathlibrary-r1649".split()

CDN_PACKAGES_URL=os.environ.get("DM_PACKAGES_URL", None)
DEFAULT_ARCHIVE_DOMAIN=os.environ.get("DM_ARCHIVE_DOMAIN", "d.defold.com")
DEFAULT_RELEASE_REPOSITORY=os.environ.get("DM_RELEASE_REPOSITORY") if os.environ.get("DM_RELEASE_REPOSITORY") else release_to_github.get_current_repo()

PACKAGES_TAPI_VERSION="tapi1.6"
PACKAGES_NODE_MODULE_XHR2="xhr2-v0.1.0"
PACKAGES_ANDROID_NDK="android-ndk-r25b"
PACKAGES_ANDROID_SDK="android-sdk"
ANDROID_TARGET_API_LEVEL=33
ANDROID_BUILD_TOOLS_VERSION="33.0.1"
PACKAGES_CCTOOLS_PORT="cctools-port-darwin19-6c438753d2252274678d3e0839270045698c159b-linux"

NODE_MODULE_LIB_DIR = os.path.join("ext", "lib", "node_modules")
EMSCRIPTEN_VERSION_STR = "2.0.11"
EMSCRIPTEN_SDK = "sdk-{0}-64bit".format(EMSCRIPTEN_VERSION_STR)
PACKAGES_EMSCRIPTEN_SDK="emsdk-{0}".format(EMSCRIPTEN_VERSION_STR)
SHELL = os.environ.get('SHELL', 'bash')
# Don't use WSL from the msys/cygwin terminal
if os.environ.get('TERM','') in ('cygwin',):
    if 'WD' in os.environ:
        SHELL= '%s\\bash.exe' % os.environ['WD'] # the binary directory

ENGINE_LIBS = "testmain dlib texc modelc ddf glfw graphics particle lua hid input physics resource extension script render rig gameobject gui sound liveupdate crash gamesys tools record iap push iac webview profiler facebook engine sdk".split()
HOST_LIBS = "testmain dlib texc modelc".split()

EXTERNAL_LIBS = "bullet3d".split()

def get_host_platform():
    return sdk.get_host_platform()

def format_exes(name, platform):
    prefix = ''
    suffix = ['']
    if 'win32' in platform:
        suffix = ['.exe']
    elif 'android' in platform:
        prefix = 'lib'
        suffix = ['.so']
    elif 'js-web' in platform:
        prefix = ''
        suffix = ['.js']
    elif 'wasm-web' in platform:
        prefix = ''
        suffix = ['.js', '.wasm']
    elif platform in ['arm64-nx64']:
        prefix = ''
        suffix = ['.nss', '.nso']
    elif platform in ['x86_64-ps4', 'x86_64-ps5']:
        prefix = ''
        suffix = ['.elf']
    else:
        suffix = ['']

    exes = []
    for suff in suffix:
        exes.append('%s%s%s' % (prefix, name, suff))
    return exes

def format_lib(name, platform):
    prefix = 'lib'
    suffix = ''
    if 'macos' in platform or 'ios' in platform:
        suffix = '.dylib'
    elif 'win32' in platform:
        prefix = ''
        suffix = '.dll'
    else:
        suffix = '.so'
    return '%s%s%s' % (prefix, name, suffix)

class ThreadPool(object):
    def __init__(self, worker_count):
        self.workers = []
        self.work_queue = Queue()

        for i in range(worker_count):
            w = Thread(target = self.worker)
            w.setDaemon(True)
            w.start()
            self.workers.append(w)

    def worker(self):
        func, args, future = self.work_queue.get()
        while func:
            try:
                result = func(*args)
                future.result = result
            except Exception as e:
                future.result = e
            future.event.set()
            func, args, future = self.work_queue.get()

class Future(object):
    def __init__(self, pool, f, *args):
        self.result = None
        self.event = Event()
        pool.work_queue.put([f, args, self])

    def __call__(self):
        try:
            # In order to respond to ctrl+c wait with timeout...
            while not self.event.is_set():
                self.event.wait(0.1)
        except KeyboardInterrupt as e:
            sys.exit(0)

        if isinstance(self.result, Exception):
            raise self.result
        else:
            return self.result

def download_sdk(conf, url, targetfolder, strip_components=1, force_extract=False, format='z'):
    if not os.path.exists(targetfolder) or force_extract:
        if not os.path.exists(os.path.dirname(targetfolder)):
            os.makedirs(os.path.dirname(targetfolder))
        path = conf.get_local_or_remote_file(url)
        conf._extract_tgz_rename_folder(path, targetfolder, strip_components, format=format)
    else:
        print ("SDK already installed:", targetfolder)

class Configuration(object):
    def __init__(self, dynamo_home = None,
                 target_platform = None,
                 skip_tests = False,
                 skip_codesign = False,
                 skip_docs = False,
                 skip_builtins = False,
                 skip_bob_light = False,
                 disable_ccache = False,
                 no_colors = False,
                 archive_domain = None,
                 package_path = None,
                 set_version = None,
                 channel = None,
                 engine_artifacts = None,
                 waf_options = [],
                 save_env_path = None,
                 notarization_username = None,
                 notarization_password = None,
                 notarization_itc_provider = None,
                 github_token = None,
                 github_target_repo = None,
                 github_sha1 = None,
                 version = None,
                 codesigning_identity = None,
                 gcloud_projectid = None,
                 gcloud_location = None,
                 gcloud_keyringname = None,
                 gcloud_keyname = None,
                 gcloud_certfile = None,
                 gcloud_keyfile = None,
                 verbose = False):

        if sys.platform == 'win32':
            home = os.environ['USERPROFILE']
        else:
            home = os.environ['HOME']

        self.dynamo_home = dynamo_home if dynamo_home else join(os.getcwd(), 'tmp', 'dynamo_home')
        self.ext = join(self.dynamo_home, 'ext')
        self.dmsdk = join(self.dynamo_home, 'sdk')
        self.defold = normpath(join(dirname(abspath(__file__)), '..'))
        self.defold_root = os.getcwd()
        self.host = get_host_platform()
        self.target_platform = target_platform

        self.build_utility = BuildUtility.BuildUtility(self.target_platform, self.host, self.dynamo_home)

        self.skip_tests = skip_tests
        self.skip_codesign = skip_codesign
        self.skip_docs = skip_docs
        self.skip_builtins = skip_builtins
        self.skip_bob_light = skip_bob_light
        self.disable_ccache = disable_ccache
        self.no_colors = no_colors
        self.archive_path = "s3://%s/archive" % (archive_domain)
        self.archive_domain = archive_domain
        self.package_path = package_path
        self.set_version = set_version
        self.channel = channel
        self.engine_artifacts = engine_artifacts
        self.waf_options = waf_options
        self.save_env_path = save_env_path
        self.notarization_username = notarization_username
        self.notarization_password = notarization_password
        self.notarization_itc_provider = notarization_itc_provider
        self.github_token = github_token
        self.github_target_repo = github_target_repo
        self.github_sha1 = github_sha1
        self.version = version
        self.codesigning_identity = codesigning_identity
        self.gcloud_projectid = gcloud_projectid
        self.gcloud_location = gcloud_location
        self.gcloud_keyringname = gcloud_keyringname
        self.gcloud_keyname = gcloud_keyname
        self.gcloud_certfile = gcloud_certfile
        self.gcloud_keyfile = gcloud_keyfile
        self.verbose = verbose

        if self.github_token is None:
            self.github_token = os.environ.get("GITHUB_TOKEN")

        self.thread_pool = None
        self.futures = []

        if version is None:
            with open('VERSION', 'r') as f:
                self.version = f.readlines()[0].strip()

        self._create_common_dirs()

    def __del__(self):
        if len(self.futures) > 0:
            print('ERROR: Pending futures (%d)' % len(self.futures))
            os._exit(5)

    def get_python(self):
        if 'macos' in self.host and 'arm64' == platform.machine():
            if 'x86_64-macos' == self.target_platform:
                return 'arch -x86_64 python'
        return 'python'

    def _create_common_dirs(self):
        for p in ['ext/lib/python', 'share', 'lib/js-web/js', 'lib/wasm-web/js']:
            self._mkdirs(join(self.dynamo_home, p))

    def _mkdirs(self, path):
        if not os.path.exists(path):
            os.makedirs(path)

    def _log(self, msg):
        print(str(msg))
        sys.stdout.flush()
        sys.stderr.flush()

    def _remove_tree(self, path):
        if os.path.exists(path):
            self._log('Removing %s' % path)
            shutil.rmtree(path)

    def distclean(self):
        self._remove_tree(self.dynamo_home)

        for lib in ENGINE_LIBS:
            builddir = join(self.defold_root, 'engine/%s/build' % lib)
            self._remove_tree(builddir)

        # remove engine test dir specifically
        self._remove_tree(join(self.defold_root, 'engine/engine/src/test/build'))

        # Recreate dirs
        self._create_common_dirs()
        self._log('distclean done.')

    def _extract_tgz(self, file, path):
        self._log('Extracting %s to %s' % (file, path))
        self._mkdirs(path)
        suffix = os.path.splitext(file)[1]
        fmts = {'.gz': 'z', '.xz': 'J', '.bzip2': 'j'}
        run.env_command(self._form_env(), ['tar', 'xf%s' % fmts.get(suffix, 'z'), file], cwd = path)

    def _extract_tgz_rename_folder(self, src, target_folder, strip_components=1, format=None):
        src = src.replace('\\', '/')

        force_local = ''
        if os.environ.get('GITHUB_SHA', None) is not None and os.environ.get('TERM', '') == 'cygwin':
            force_local = '--force-local' # to make tar not try to "connect" because it found a colon in the source file

        self._log('Extracting %s to %s/' % (src, target_folder))
        parentdir, dirname = os.path.split(target_folder)
        old_dir = os.getcwd()
        os.chdir(parentdir)
        self._mkdirs(dirname)

        if format is None:
            suffix = os.path.splitext(src)[1]
            fmts = {'.gz': 'z', '.xz': 'J', '.bzip2': 'j'}
            format = fmts.get(suffix, 'z')
        cmd = ['tar', 'xf%s' % format, src, '-C', dirname]
        if strip_components:
            cmd.extend(['--strip-components', '%d' % strip_components])
        if force_local:
            cmd.append(force_local)

        run.env_command(self._form_env(), cmd)
        os.chdir(old_dir)

    def _extract_zip(self, file, path):
        self._log('Extracting %s to %s' % (file, path))

        def _extract_zip_entry( zf, info, extract_dir ):
            zf.extract( info.filename, path=extract_dir )
            out_path = os.path.join( extract_dir, info.filename )
            perm = info.external_attr >> 16
            os.chmod( out_path, perm )

        with zipfile.ZipFile(file, 'r') as zf:
            for info in zf.infolist():
                _extract_zip_entry( zf, info, path )

    def _extract(self, file, path):
        if os.path.splitext(file)[1] == '.zip':
            self._extract_zip(file, path)
        else:
            self._extract_tgz(file, path)

    def _copy(self, src, dst):
        self._log('Copying %s -> %s' % (src, dst))
        shutil.copy(src, dst)

    def _copy_tree(self, src, dst):
        self._log('Copying %s -> %s' % (src, dst))
        shutil.copytree(src, dst)

    def _download(self, url):
        self._log('Downloading %s' % (url))
        path = http_cache.download(url, lambda count, total: self._log('Downloading %s %.2f%%' % (url, 100 * count / float(total))))
        if not path:
            self._log('Downloading %s failed' % (url))
        return path

    def _check_package_path(self):
        if self.package_path is None:
            print("No package path provided. Use either --package-path option or DM_PACKAGES_URL environment variable")
            sys.exit(1)


    def install_ext(self):
        def make_package_path(root, platform, package):
            return join(root, 'packages', package) + '-%s.tar.gz' % platform

        def make_package_paths(root, platform, packages):
            return [make_package_path(root, platform, package) for package in packages]

        self._check_package_path()

        print("Installing common packages")
        for p in PACKAGES_ALL:
            self._extract_tgz(make_package_path(self.defold_root, 'common', p), self.ext)

        for p in DMSDK_PACKAGES_ALL:
            self._extract_tgz(make_package_path(self.defold_root, 'common', p), self.dmsdk)

        # TODO: Make sure the order of install does not affect the outcome!

        platform_packages = {
            'win32':          PACKAGES_WIN32,
            'x86_64-win32':   PACKAGES_WIN32_64,
            'x86_64-linux':   PACKAGES_LINUX_64,
            'x86_64-macos':   PACKAGES_MACOS_X86_64,
            'arm64-macos':    PACKAGES_MACOS_ARM64,
            'arm64-ios':      PACKAGES_IOS_64,
            'x86_64-ios':     PACKAGES_IOS_X86_64,
            'armv7-android':  PACKAGES_ANDROID,
            'arm64-android':  PACKAGES_ANDROID_64,
            'js-web':         PACKAGES_EMSCRIPTEN,
            'wasm-web':       PACKAGES_EMSCRIPTEN
        }

        base_platforms = self.get_base_platforms()
        target_platform = self.target_platform
        other_platforms = set(platform_packages.keys()).difference(set(base_platforms), set([target_platform, self.host]))

        if target_platform in ['js-web', 'wasm-web']:
            node_modules_dir = os.path.join(self.dynamo_home, NODE_MODULE_LIB_DIR)
            for package in PACKAGES_NODE_MODULES:
                path = join(self.defold_root, 'packages', package + '.tar.gz')
                name = package.split('-')[0]
                self._extract_tgz(path, join(node_modules_dir, name))

        installed_packages = set()

        for platform in other_platforms:
            packages = platform_packages.get(platform, [])
            package_paths = make_package_paths(self.defold_root, platform, packages)
            print("Installing %s packages " % platform)
            for path in package_paths:
                self._extract_tgz(path, self.ext)
            installed_packages.update(package_paths)

        for base_platform in self.get_base_platforms():
            packages = list(PACKAGES_HOST) + build_private.get_install_host_packages(base_platform)
            packages.extend(platform_packages.get(base_platform, []))
            package_paths = make_package_paths(self.defold_root, base_platform, packages)
            package_paths = [path for path in package_paths if path not in installed_packages]
            if len(package_paths) != 0:
                print("Installing %s packages" % base_platform)
                for path in package_paths:
                    self._extract_tgz(path, self.ext)
                installed_packages.update(package_paths)

        # For easier usage with the extender server, we want the linux protoc tool available
        if target_platform in ('x86_64-macos', 'arm64-macos', 'x86_64-win32', 'x86_64-linux'):
            protobuf_packages = filter(lambda x: "protobuf" in x, PACKAGES_HOST)
            package_paths = make_package_paths(self.defold_root, 'x86_64-linux', protobuf_packages)
            print("Installing %s packages " % 'x86_64-linux')
            for path in package_paths:
                self._extract_tgz(path, self.ext)
            installed_packages.update(package_paths)

        target_packages = platform_packages.get(self.target_platform, []) + build_private.get_install_target_packages(self.target_platform)
        target_package_paths = make_package_paths(self.defold_root, self.target_platform, target_packages)
        target_package_paths = [path for path in target_package_paths if path not in installed_packages]

        if len(target_package_paths) != 0:
            print("Installing %s packages" % self.target_platform)
            for path in target_package_paths:
                self._extract_tgz(path, self.ext)
            installed_packages.update(target_package_paths)

        print("Installing python wheels")
        run.env_command(self._form_env(), [self.get_python(), '-m', 'pip', '-q', '-q', 'install', '-t', join(self.ext, 'lib', 'python'), 'requests', 'pyaml'])
        for whl in glob(join(self.defold_root, 'packages', '*.whl')):
            self._log('Installing %s' % basename(whl))
            run.env_command(self._form_env(), [self.get_python(), '-m', 'pip', '-q', '-q', 'install', '--upgrade', '-t', join(self.ext, 'lib', 'python'), whl])

        print("Installing javascripts")
        for n in 'js-web-pre.js'.split():
            self._copy(join(self.defold_root, 'share', n), join(self.dynamo_home, 'share'))

        for n in 'js-web-pre-engine.js'.split():
            self._copy(join(self.defold_root, 'share', n), join(self.dynamo_home, 'share'))

        print("Installing profiles etc")
        for n in itertools.chain(*[ glob('share/*%s' % ext) for ext in ['.mobileprovision', '.xcent', '.supp']]):
            self._copy(join(self.defold_root, n), join(self.dynamo_home, 'share'))

        # Simple way to reduce number of warnings in the build
        proto_path = os.path.join(self.dynamo_home, 'share', 'proto')
        if not os.path.exists(proto_path):
            os.makedirs(proto_path)

    def get_local_or_remote_file(self, path):
        if os.path.isdir(self.package_path): # is is a local path?
            if os.path.exists(path):
                return os.path.normpath(os.path.abspath(path))
            print("Could not find local file:", path)
            sys.exit(1)
        dirname, basename = os.path.split(path)
        path = dirname + "/" + urllib.parse.quote(basename)
        path = self._download(path) # it should be an url
        if path is None:
            print("Error. Could not download %s" % path)
            sys.exit(1)
        return path

    def check_sdk(self):
        sdkfolder = join(self.ext, 'SDKs')

        self.sdk_info = sdk.get_sdk_info(sdkfolder, target_platform)

        # We currently only support a subset of platforms using this mechanic
        if platform in ('x86_64-macos', 'arm64-macos','x86_64-ios','arm64-ios'):
            if not self.sdk_info:
                print("Couldn't find any sdks")
                print("We recommend you follow the packaging steps found here: %s" % "https://github.com/defold/defold/blob/dev/scripts/package/README.md#packaging-the-sdks")
                print("Then run './scripts/build.py --package-path=<local_folder_or_url> install_ext --platform=<platform>=%s'" % self.target_platform)
                sys.exit(1)

            print("Using SDKS:", self.sdk_info)

    def install_sdk(self):
        sdkfolder = join(self.ext, 'SDKs')

        target_platform = self.target_platform
        if target_platform in ('x86_64-macos', 'arm64-macos', 'arm64-ios', 'x86_64-ios'):
            # macOS SDK
            download_sdk(self,'%s/%s.tar.gz' % (self.package_path, sdk.PACKAGES_MACOS_SDK), join(sdkfolder, sdk.PACKAGES_MACOS_SDK))
            download_sdk(self,'%s/%s.darwin.tar.gz' % (self.package_path, sdk.PACKAGES_XCODE_TOOLCHAIN), join(sdkfolder, sdk.PACKAGES_XCODE_TOOLCHAIN))

        if target_platform in ('arm64-ios', 'x86_64-ios'):
            # iOS SDK
            download_sdk(self,'%s/%s.tar.gz' % (self.package_path, sdk.PACKAGES_IOS_SDK), join(sdkfolder, sdk.PACKAGES_IOS_SDK))
            download_sdk(self,'%s/%s.tar.gz' % (self.package_path, sdk.PACKAGES_IOS_SIMULATOR_SDK), join(sdkfolder, sdk.PACKAGES_IOS_SIMULATOR_SDK))

        if 'win32' in target_platform or ('win32' in self.host):
            win32_sdk_folder = join(self.ext, 'SDKs', 'Win32')
            download_sdk(self,'%s/%s.tar.gz' % (self.package_path, sdk.PACKAGES_WIN32_SDK_10), join(win32_sdk_folder, 'WindowsKits', '10') )
            download_sdk(self,'%s/%s.tar.gz' % (self.package_path, sdk.PACKAGES_WIN32_TOOLCHAIN), join(win32_sdk_folder, 'MicrosoftVisualStudio14.0'), strip_components=0 )

            # On OSX, the file system is already case insensitive, so no need to duplicate the files as we do on the extender server

        if target_platform in ('armv7-android', 'arm64-android'):
            host = self.host
            if 'win32' in host:
                host = 'windows'
            elif 'linux' in host:
                host = 'linux'
            elif 'macos' in host:
                host = 'darwin' # our packages are still called darwin

            # Android NDK
            download_sdk(self, '%s/%s-%s.tar.gz' % (self.package_path, PACKAGES_ANDROID_NDK, host), join(sdkfolder, PACKAGES_ANDROID_NDK))
            # Android SDK
            download_sdk(self, '%s/%s-%s-android-%s-%s.tar.gz' % (self.package_path, PACKAGES_ANDROID_SDK, host, ANDROID_TARGET_API_LEVEL, ANDROID_BUILD_TOOLS_VERSION), join(sdkfolder, PACKAGES_ANDROID_SDK))

        if 'linux' in self.host:
            download_sdk(self, '%s/%s.tar.xz' % (self.package_path, sdk.PACKAGES_LINUX_TOOLCHAIN), join(sdkfolder, 'linux', sdk.PACKAGES_LINUX_CLANG), format='J')

        if target_platform in ('x86_64-macos', 'arm64-macos', 'arm64-ios', 'x86_64-ios') and 'linux' in self.host:
            if not os.path.exists(join(sdkfolder, 'linux', sdk.PACKAGES_LINUX_CLANG, 'cctools')):
                download_sdk(self, '%s/%s.tar.gz' % (self.package_path, PACKAGES_CCTOOLS_PORT), join(sdkfolder, 'linux', sdk.PACKAGES_LINUX_CLANG), force_extract=True)

        build_private.install_sdk(self, target_platform)

    def get_ems_dir(self):
        return join(self.ext, 'SDKs', 'emsdk-' + EMSCRIPTEN_VERSION_STR)

    def _form_ems_path(self):
        upstream = join(self.get_ems_dir(), 'upstream', 'emscripten')
        if os.path.exists(upstream):
            return upstream
        return join(self.get_ems_dir(), 'fastcomp', 'emscripten')

    def install_ems(self):
        # TODO: should eventually be moved to install_sdk
        emsDir = self.get_ems_dir()

        os.environ['EMSCRIPTEN'] = self._form_ems_path()
        os.environ['EM_CONFIG'] = join(self.get_ems_dir(), '.emscripten')
        os.environ['EM_CACHE'] = join(self.get_ems_dir(), 'emscripten_cache')

        if os.path.isdir(emsDir):
            print("Emscripten is already installed:", emsDir)
        else:
            self._check_package_path()
            platform_map = {'x86_64-linux':'linux',
                            'x86_64-macos':'darwin',
                            'arm64-macos':'darwin',
                            'x86_64-win32':'win32'}
            path = join(self.package_path, '%s-%s.tar.gz' % (PACKAGES_EMSCRIPTEN_SDK, platform_map.get(self.host, self.host)))
            path = self.get_local_or_remote_file(path)
            self._extract(path, join(self.ext, 'SDKs'))

        config = os.environ['EM_CONFIG']
        if not os.path.isfile(config):
            self.activate_ems()

    def activate_ems(self):
        version = EMSCRIPTEN_VERSION_STR
        if 'fastcomp' in self._form_ems_path():
            version += "-fastcomp"
        run.env_command(self._form_env(), [join(self.get_ems_dir(), 'emsdk'), 'activate', version, '--embedded'])

        # prewarm the cache
        # Although this method might be more "correct", it also takes 10 minutes more than we'd like on CI
        #run.env_command(self._form_env(), ['%s/embuilder.py' % self._form_ems_path(), 'build', 'SYSTEM', 'MINIMAL'])
        # .. so we stick with the old version of prewarming

        # Compile a file warm up the emscripten caches (libc etc)
        c_file = tempfile.mktemp(suffix='.c')
        exe_file = tempfile.mktemp(suffix='.js')
        with open(c_file, 'w') as f:
            f.write('int main() { return 0; }')
        run.env_command(self._form_env(), ['%s/emcc' % self._form_ems_path(), c_file, '-o', '%s' % exe_file])

    def check_ems(self):
        config = join(self.get_ems_dir(), '.emscripten')
        err = False
        if not os.path.isfile(config):
            print('No .emscripten file.')
            err = True
        emsDir = self.get_ems_dir()
        if not os.path.isdir(emsDir):
            print('Emscripten tools not installed.')
            err = True
        if err:
            print('Consider running install_ems')

    def _git_sha1(self, ref = None):
        return self.build_utility.git_sha1(ref)

    def _ziptree(self, path, outfile = None, directory = None):
        # Directory is similar to -C in tar
        if not outfile:
            outfile = tempfile.NamedTemporaryFile(delete = False)

        zip = zipfile.ZipFile(outfile, 'w', zipfile.ZIP_DEFLATED)
        for root, dirs, files in os.walk(path):
            for f in files:
                p = os.path.join(root, f)
                an = p
                if directory:
                    an = os.path.relpath(p, directory)
                zip.write(p, an)

        zip.close()
        return outfile.name

    def _add_files_to_zip(self, zip, paths, basedir=None, topfolder=None):
        for p in paths:
            if not os.path.isfile(p):
                continue
            an = p
            if basedir:
                an = os.path.relpath(p, basedir)
            if topfolder:
                an = os.path.join(topfolder, an)
            zip.write(p, an)

    def _add_file_to_zip(self, zip, src, dst):
        if not os.path.isfile(src):
            self._log("Path is not a file: '%s'" % src)
        zip.write(src, dst)

    def is_cross_platform(self):
        return self.host != self.target_platform

    def is_desktop_target(self):
        return self.target_platform in ['x86_64-linux', 'x86_64-macos', 'arm64-macos', 'x86_64-win32']

    def _package_platform_sdk_headers(self, path):
        with open(path, 'wb') as outfile:
            zip = zipfile.ZipFile(outfile, 'w', zipfile.ZIP_DEFLATED)

            basedir = self.dynamo_home
            topfolder = 'defoldsdk'

            # Includes
            includes = []
            for root, dirs, files in os.walk(os.path.join(self.dynamo_home, "sdk/include")):
                for file in files:
                    if file.endswith('.h'):
                        includes.append(os.path.join(root, file))

            # proto _ddf.h + "res_*.h"
            for root, dirs, files in os.walk(os.path.join(self.dynamo_home, "include")):
                for file in files:
                    if file.endswith('.h') and ('ddf' in file or file.startswith('res_')):
                        includes.append(os.path.join(root, file))

            self._add_files_to_zip(zip, includes, basedir, topfolder)

            zip.close()

    # package the native SDK, return the path to the zip file
    def _package_platform_sdk(self, platform):
        with open(join(self.dynamo_home, 'defoldsdk.zip'), 'wb') as outfile:
            zip = zipfile.ZipFile(outfile, 'w', zipfile.ZIP_DEFLATED)

            topfolder = 'defoldsdk'
            defold_home = os.path.normpath(os.path.join(self.dynamo_home, '..', '..'))

            # Includes
            includes = []
            for root, dirs, files in os.walk(os.path.join(self.dynamo_home, "sdk/include")):
                for file in files:
                    if file.endswith('.h'):
                        includes.append(os.path.join(root, file))

            # proto _ddf.h + "res_*.h"
            for root, dirs, files in os.walk(os.path.join(self.dynamo_home, "include")):
                for file in files:
                    if file.endswith('.h') and ('ddf' in file or file.startswith('res_')):
                        includes.append(os.path.join(root, file))

            self._add_files_to_zip(zip, includes, self.dynamo_home, topfolder)

            # Configs
            configs = ['extender/build.yml']
            configs = [os.path.join(self.dynamo_home, x) for x in configs]
            self._add_files_to_zip(zip, configs, self.dynamo_home, topfolder)

            # Variants
            variants = []
            for root, dirs, files in os.walk(os.path.join(self.dynamo_home, "extender/variants")):
                for file in files:
                    if file.endswith('.appmanifest'):
                        variants.append(os.path.join(root, file))

            self._add_files_to_zip(zip, variants, self.dynamo_home, topfolder)

            def _findlibs(libdir):
                paths = os.listdir(libdir)
                paths = [os.path.join(libdir, x) for x in paths if os.path.splitext(x)[1] in ('.a', '.dylib', '.so', '.lib', '.dll')]
                return paths

            def _findjars(jardir, ends_with):
                paths = os.listdir(jardir)
                paths = [os.path.join(jardir, x) for x in paths if x.endswith(ends_with)]
                return paths

            def _findjslibs(libdir):
                paths = os.listdir(libdir)
                paths = [os.path.join(libdir, x) for x in paths if os.path.splitext(x)[1] in ('.js',)]
                return paths

            def _findfiles(directory, exts):
                paths = []
                for root, dirs, files in os.walk(directory):
                    for f in files:
                        if os.path.splitext(f)[1] in exts:
                            paths.append(os.path.join(root, f))
                return paths

            # Dynamo libs
            libdir = os.path.join(self.dynamo_home, 'lib/%s' % platform)
            paths = _findlibs(libdir)
            self._add_files_to_zip(zip, paths, self.dynamo_home, topfolder)
            # External libs
            libdir = os.path.join(self.dynamo_home, 'ext/lib/%s' % platform)
            paths = _findlibs(libdir)
            self._add_files_to_zip(zip, paths, self.dynamo_home, topfolder)

            if platform in ['armv7-android', 'arm64-android']:
                # Android Jars (Dynamo)
                jardir = os.path.join(self.dynamo_home, 'share/java')
                paths = _findjars(jardir, ('android.jar', 'dlib.jar', 'r.jar'))
                self._add_files_to_zip(zip, paths, self.dynamo_home, topfolder)

                # Android Jars (external)
                external_jars = ("android-support-multidex.jar",
                                 "androidx-multidex.jar")
                jardir = os.path.join(self.dynamo_home, 'ext/share/java')
                paths = _findjars(jardir, external_jars)
                self._add_files_to_zip(zip, paths, self.dynamo_home, topfolder)

            # Win32 resource files
            if platform in ['win32', 'x86_64-win32']:
                engine_rc = os.path.join(self.dynamo_home, 'lib/%s/defold.ico' % platform)
                defold_ico = os.path.join(self.dynamo_home, 'lib/%s/engine.rc' % platform)
                self._add_files_to_zip(zip, [engine_rc, defold_ico], self.dynamo_home, topfolder)

            if platform in ['js-web']:
                # JavaScript files
                # js-web-pre-x files
                jsdir = os.path.join(self.dynamo_home, 'share')
                paths = _findjslibs(jsdir)
                self._add_files_to_zip(zip, paths, self.dynamo_home, topfolder)

                jsdir = os.path.join(self.dynamo_home, 'lib/js-web/js/')
                paths = _findjslibs(jsdir)
                self._add_files_to_zip(zip, paths, self.dynamo_home, topfolder)

            if platform in ['wasm-web']:
                jsdir = os.path.join(self.dynamo_home, 'lib/wasm-web/js/')
                paths = _findjslibs(jsdir)
                self._add_files_to_zip(zip, paths, self.dynamo_home, topfolder)

            if platform in ['x86_64-ps4', 'x86_64-ps5']:
                memory_init = os.path.join(self.dynamo_home, 'ext/lib/%s/memory_init.o' % platform)
                self._add_files_to_zip(zip, [memory_init], self.dynamo_home, topfolder)

            # .proto files
            for d in ['share/proto/', 'ext/include/google/protobuf']:
                protodir = os.path.join(self.dynamo_home, d)
                paths = _findfiles(protodir, ('.proto',))
                self._add_files_to_zip(zip, paths, self.dynamo_home, topfolder)

            # pipeline tools
            if platform in ('x86_64-macos','arm64-macos','x86_64-linux','x86_64-win32'): # needed for the linux build server
                # protoc
                protoc = os.path.join(self.dynamo_home, 'ext/bin/%s/protoc' % platform)
                ddfc_py = os.path.join(self.dynamo_home, 'bin/ddfc.py')
                ddfc_cxx = os.path.join(self.dynamo_home, 'bin/ddfc_cxx')
                ddfc_cxx_bat = os.path.join(self.dynamo_home, 'bin/ddfc_cxx.bat')
                ddfc_java = os.path.join(self.dynamo_home, 'bin/ddfc_java')

                # protoc plugin (ddfc.py) needs our dlib_shared too
                plugin_pb2 = os.path.join(self.dynamo_home, 'lib/python/plugin_pb2.py')
                ddf_init = os.path.join(self.dynamo_home, 'lib/python/ddf/__init__.py')
                ddf_extensions_pb2 = os.path.join(self.dynamo_home, 'lib/python/ddf/ddf_extensions_pb2.py')
                ddf_math_pb2 = os.path.join(self.dynamo_home, 'lib/python/ddf/ddf_math_pb2.py')
                dlib_init = os.path.join(self.dynamo_home, 'lib/python/dlib/__init__.py')

                self._add_files_to_zip(zip, [protoc, ddfc_py, ddfc_java, ddfc_cxx, ddfc_cxx_bat, plugin_pb2, ddf_init, ddf_extensions_pb2, ddf_math_pb2, dlib_init], self.dynamo_home, topfolder)

                # workaround for extender running on x86_64-darwin still:
                if platform == 'x86_64-macos':
                    protoc_src = os.path.join(self.dynamo_home, 'ext/bin/%s/protoc' % platform)
                    protoc_dst = '%s/ext/bin/%s/protoc' % (topfolder, "x86_64-darwin")
                    self._add_file_to_zip(zip, protoc_src, protoc_dst)

                # we don't want to run "pip install" on individual sdk files, so we copy the python files as-is
                protobuf_files = []
                for root, dirs, files in os.walk(os.path.join(self.dynamo_home, 'ext/lib/python/google')):
                    for f in files:
                        _, ext = os.path.splitext(f)
                        print (root, f)
                        if ext in ('.pyc',):
                            continue
                        path = os.path.join(root, f)
                        protobuf_files.append(path)

                if not protobuf_files:
                    raise Exception("Failed to find python protobuf folder")

                self._add_files_to_zip(zip, protobuf_files, self.dynamo_home, topfolder)

                # bob pipeline classes
                bob_light = os.path.join(self.dynamo_home, 'share/java/bob-light.jar')
                self._add_files_to_zip(zip, [bob_light], self.dynamo_home, topfolder)


            # For logging, print all paths in zip:
            for x in zip.namelist():
                print(x)

            zip.close()
            return outfile.name
        return None

    def build_platform_sdk(self):
        # Helper function to make it easier to build a platform sdk locally
        try:
            path = self._package_platform_sdk(self.target_platform)
        except Exception as e:
            print ("Failed to package sdk for platform %s: %s" % (self.target_platform, e))
        else:
            print ("Wrote %s" % path)

    def build_builtins(self):
        with open(join(self.dynamo_home, 'share', 'builtins.zip'), 'wb') as f:
            self._ziptree(join(self.dynamo_home, 'content', 'builtins'), outfile = f, directory = join(self.dynamo_home, 'content'))

    def _strip_engine(self, path):
        """ Strips the debug symbols from an executable """
        if self.target_platform not in ['x86_64-linux','x86_64-macos','arm64-macos','arm64-ios','x86_64-ios','armv7-android','arm64-android']:
            return False

        sdkfolder = join(self.ext, 'SDKs')

        strip = "strip"
        if 'android' in self.target_platform:
            ANDROID_NDK_VERSION = '25b'
            ANDROID_NDK_ROOT = os.path.join(sdkfolder,'android-ndk-r%s' % ANDROID_NDK_VERSION)

            ANDROID_HOST = 'linux' if sys.platform == 'linux' else 'darwin'
            strip = "%s/toolchains/llvm/prebuilt/%s-x86_64/bin/llvm-strip" % (ANDROID_NDK_ROOT, ANDROID_HOST)

        if self.target_platform in ('x86_64-macos','arm64-macos','arm64-ios','x86_64-ios') and 'linux' == sys.platform:
            strip = os.path.join(sdkfolder, 'linux', sdk.PACKAGES_LINUX_CLANG, 'bin', 'x86_64-apple-darwin19-strip')

        run.shell_command("%s %s" % (strip, path))
        return True

    def archive_engine(self):
        sha1 = self._git_sha1()
        full_archive_path = join(sha1, 'engine', self.target_platform).replace('\\', '/')
        share_archive_path = join(sha1, 'engine', 'share').replace('\\', '/')
        java_archive_path = join(sha1, 'engine', 'share', 'java').replace('\\', '/')
        dynamo_home = self.dynamo_home
        self.full_archive_path = full_archive_path

        bin_dir = self.build_utility.get_binary_path()
        lib_dir = self.target_platform

        # upload editor 2.0 launcher
        if self.target_platform in ['x86_64-linux', 'x86_64-macos', 'arm64-macos', 'x86_64-win32']:
            launcher_name = format_exes("launcher", self.target_platform)[0]
            launcherbin = join(bin_dir, launcher_name)
            self.upload_to_archive(launcherbin, '%s/%s' % (full_archive_path, launcher_name))

        # upload gdc tool on desktop platforms
        if self.is_desktop_target():
            gdc_name = format_exes("gdc", self.target_platform)[0]
            gdc_bin = join(bin_dir, gdc_name)
            self.upload_to_archive(gdc_bin, '%s/%s' % (full_archive_path, gdc_name))

        for n in ['dmengine', 'dmengine_release', 'dmengine_headless']:
            for engine_name in format_exes(n, self.target_platform):
                engine = join(bin_dir, engine_name)
                self.upload_to_archive(engine, '%s/%s' % (full_archive_path, engine_name))
                engine_stripped = join(bin_dir, engine_name + "_stripped")
                shutil.copy2(engine, engine_stripped)
                if self._strip_engine(engine_stripped):
                    self.upload_to_archive(engine_stripped, '%s/stripped/%s' % (full_archive_path, engine_name))
                if 'win32' in self.target_platform:
                    pdb = join(bin_dir, os.path.splitext(engine_name)[0] + '.pdb')
                    self.upload_to_archive(pdb, '%s/%s' % (full_archive_path, os.path.basename(pdb)))

            if 'web' in self.target_platform:
                engine_mem = join(bin_dir, engine_name + '.mem')
                if os.path.exists(engine_mem):
                    self.upload_to_archive(engine_mem, '%s/%s.mem' % (full_archive_path, engine_name))
                engine_symbols = join(bin_dir, engine_name + '.symbols')
                if os.path.exists(engine_symbols):
                    self.upload_to_archive(engine_symbols, '%s/%s.symbols' % (full_archive_path, engine_name))
            elif 'macos' in self.target_platform or 'ios' in self.target_platform:
                engine_symbols = join(bin_dir, engine_name + '.dSYM.zip')
                if os.path.exists(engine_symbols):
                    self.upload_to_archive(engine_symbols, '%s/%s' % (full_archive_path, os.path.basename(engine_symbols)))

        zip_archs = []
        if not self.skip_docs:
            zip_archs.append('ref-doc.zip')
        if not self.skip_builtins:
            zip_archs.append('builtins.zip')
        for zip_arch in zip_archs:
            self.upload_to_archive(join(dynamo_home, 'share', zip_arch), '%s/%s' % (share_archive_path, zip_arch))

        if self.target_platform == 'x86_64-linux':
            # NOTE: It's arbitrary for which platform we archive dlib.jar. Currently set to linux 64-bit
            self.upload_to_archive(join(dynamo_home, 'share', 'java', 'dlib.jar'), '%s/dlib.jar' % (java_archive_path))
            self.upload_to_archive(join(dynamo_home, 'share', 'java', 'modelimporter.jar'), '%s/modelimporter.jar' % (java_archive_path))
            self.upload_to_archive(join(dynamo_home, 'share', 'java', 'texturecompiler.jar'), '%s/texturecompiler.jar' % (java_archive_path))

        if 'android' in self.target_platform:
            files = [
                ('share/java', 'classes.dex'),
                ('ext/share/java', 'android.jar'),
            ]
            for f in files:
                src = join(dynamo_home, f[0], f[1])
                self.upload_to_archive(src, '%s/%s' % (full_archive_path, f[1]))

            resources = self._ziptree(join(dynamo_home, 'ext', 'share', 'java', 'res'), directory = join(dynamo_home, 'ext', 'share', 'java'))
            self.upload_to_archive(resources, '%s/android-resources.zip' % (full_archive_path))

        if self.is_desktop_target():
            libs = ['dlib', 'texc', 'particle', 'modelc']
            for lib in libs:
                lib_name = format_lib('%s_shared' % (lib), self.target_platform)
                lib_path = join(dynamo_home, 'lib', lib_dir, lib_name)
                self.upload_to_archive(lib_path, '%s/%s' % (full_archive_path, lib_name))

        sdkpath = self._package_platform_sdk(self.target_platform)
        self.upload_to_archive(sdkpath, '%s/defoldsdk.zip' % full_archive_path)

    def _can_run_tests(self):
        supported_tests = {}
        # E.g. on win64, we can test multiple platforms
        supported_tests['x86_64-win32'] = ['win32', 'x86_64-win32', 'arm64-nx64', 'x86_64-ps4', 'x86_64-ps5']
        supported_tests['arm64-macos'] = ['x86_64-macos', 'arm64-macos']
        supported_tests['x86_64-macos'] = ['x86_64-macos']

        return self.target_platform in supported_tests.get(self.host, []) or self.host == self.target_platform

    def _get_build_flags(self):
        supports_tests = self._can_run_tests()
        skip_tests = '--skip-tests' if self.skip_tests or not supports_tests else ''
        skip_codesign = '--skip-codesign' if self.skip_codesign else ''
        disable_ccache = '--disable-ccache' if self.disable_ccache else ''
        return {'skip_tests':skip_tests, 'skip_codesign':skip_codesign, 'disable_ccache':disable_ccache, 'prefix':None}

    def get_base_platforms(self):
        # Base platforms is the platforms to build the base libs for.
        # The base libs are the libs needed to build bob, i.e. contains compiler code.

        platform_dependencies = {'x86_64-macos': ['x86_64-macos'],
                                 'arm64-macos': ['arm64-macos'],
                                 'x86_64-linux': [],
                                 'x86_64-win32': ['win32']}

        platforms = list(platform_dependencies.get(self.host, [self.host]))

        if not self.host in platforms:
            platforms.append(self.host)

        return platforms

    def _build_engine_cmd(self, skip_tests, skip_codesign, disable_ccache, prefix):
        prefix = prefix and prefix or self.dynamo_home
        return '%s %s/ext/bin/waf --prefix=%s %s %s %s distclean configure build install' % (self.get_python(), self.dynamo_home, prefix, skip_tests, skip_codesign, disable_ccache)

    def _build_engine_lib(self, args, lib, platform, skip_tests = False, dir = 'engine'):
        self._log('Building %s for %s' % (lib, platform))
        skip_build_tests = []
        if skip_tests and '--skip-build-tests' not in self.waf_options:
            skip_build_tests.append('--skip-tests')
            skip_build_tests.append('--skip-build-tests')
        cwd = join(self.defold_root, '%s/%s' % (dir, lib))
        plf_args = ['--platform=%s' % platform]
        run.env_command(self._form_env(), args + plf_args + self.waf_options + skip_build_tests, cwd = cwd)

    def build_bob_light(self):
        self._log('Building bob light')

        bob_dir = join(self.defold_root, 'com.dynamo.cr/com.dynamo.cr.bob')
        common_dir = join(self.defold_root, 'com.dynamo.cr/com.dynamo.cr.common')

        sha1 = self._git_sha1()
        if os.path.exists(os.path.join(self.dynamo_home, 'archive', sha1)):
            run.env_shell_command(self._form_env(), "./scripts/copy.sh", cwd = bob_dir)
        else:
            self.copy_local_bob_artefacts()

        ant = join(self.dynamo_home, 'ext/share/ant/bin/ant')
        ant_args = ['-logger', 'org.apache.tools.ant.listener.AnsiColorLogger']
        if self.verbose:
            ant_args += ['-v']

        env = self._form_env()
        env['ANT_OPTS'] = '-Dant.logger.defaults=%s/ant-logger-colors.txt' % join(self.defold_root, 'com.dynamo.cr/com.dynamo.cr.bob.test')

        s = run.command(" ".join([ant, 'clean', 'compile-bob-light'] + ant_args),
                                    cwd = join(self.defold_root, 'com.dynamo.cr/com.dynamo.cr.bob'), shell = True, env = env)
        if self.verbose:
            print (s)

        s = run.command(" ".join([ant, 'install-bob-light'] + ant_args), cwd = bob_dir, shell = True, env = env)
        if self.verbose:
            print (s)

    def build_engine(self):
        self.check_sdk()

        # We want random folder to thoroughly test bob-light
        # We dont' want it to unpack for _every_ single invocation during the build
        os.environ['DM_BOB_ROOTFOLDER'] = tempfile.mkdtemp(prefix='bob-light-')
        self._log("env DM_BOB_ROOTFOLDER=" + os.environ['DM_BOB_ROOTFOLDER'])

        cmd = self._build_engine_cmd(**self._get_build_flags())
        args = cmd.split()
        host = self.host
        # Make sure we build these for the host platform for the toolchain (bob light)
        for lib in HOST_LIBS:
            self._build_engine_lib(args, lib, host)
        if not self.skip_bob_light:
            # We must build bob-light, which builds content during the engine build
            self.build_bob_light()
        # Target libs to build

        engine_libs = list(ENGINE_LIBS)
        for lib in engine_libs:

            # No need to rebuild a library if it has already been built
            if host == self.target_platform:
                if lib in HOST_LIBS:
                    continue

            if not build_private.is_library_supported(target_platform, lib):
                continue
            self._build_engine_lib(args, lib, target_platform)

        self._build_engine_lib(args, 'extender', target_platform, dir = 'share')
        if not self.skip_docs:
            self.build_docs()
        if not self.skip_builtins:
            self.build_builtins()
        if '--static-analyze' in self.waf_options:
            scan_output_dir = os.path.normpath(os.path.join(os.environ['DYNAMO_HOME'], '..', '..', 'static_analyze'))
            report_dir = os.path.normpath(os.path.join(os.environ['DYNAMO_HOME'], '..', '..', 'report'))
            run.command([self.get_python(), './scripts/scan_build_gather_report.py', '-o', report_dir, '-i', scan_output_dir])
            print("Wrote report to %s. Open with 'scan-view .' or 'python -m SimpleHTTPServer'" % report_dir)
            shutil.rmtree(scan_output_dir)

        if os.path.exists(os.environ['DM_BOB_ROOTFOLDER']):
            print ("Removing", os.environ['DM_BOB_ROOTFOLDER'])
            shutil.rmtree(os.environ['DM_BOB_ROOTFOLDER'])

    def build_external(self):
        flags = self._get_build_flags()
        flags['prefix'] = join(self.defold_root, 'packages')
        cmd = self._build_engine_cmd(**flags)
        args = cmd.split() + ['package']
        for lib in EXTERNAL_LIBS:
            self._build_engine_lib(args, lib, platform=self.target_platform, dir='external')

    def archive_bob(self):
        sha1 = self._git_sha1()
        full_archive_path = join(sha1, 'bob').replace('\\', '/')
        for p in glob(join(self.dynamo_home, 'share', 'java', 'bob.jar')):
            self.upload_to_archive(p, '%s/%s' % (full_archive_path, basename(p)))

    def copy_local_bob_artefacts(self):
        texc_name = format_lib('texc_shared', self.host)
        modelc_name = format_lib('modelc_shared', self.host)
        luajit_dir = tempfile.mkdtemp()
        cwd = join(self.defold_root, 'com.dynamo.cr/com.dynamo.cr.bob')
        missing = {}
        def add_missing(plf, txt):
            txts = []
            txts = missing.setdefault(plf, txts)
            txts = txts.append(txt)

        for plf in [['win32', 'x86_64-win32'],
                    ['x86_64-win32', 'x86_64-win32'],
                    ['x86_64-linux', 'x86_64-linux'],
                    ['x86_64-macos', 'x86_64-macos'],
                    ['arm64-macos', 'arm64-macos']]:
            luajit_path = join(cwd, '../../packages/luajit-2.1.0-6c4826f-%s.tar.gz' % (plf[0]))
            if not os.path.exists(luajit_path):
                add_missing(plf[1], "package '%s' could not be found" % (luajit_path))
            else:
                self._extract(luajit_path, luajit_dir)
                for name in ('luajit-32', 'luajit-64'):
                    luajit_exe = format_exes(name, plf[0])[0]
                    src = join(luajit_dir, 'bin/%s/%s' % (plf[0], luajit_exe))
                    if not os.path.exists(src):
                        continue
                    self._copy(src, join(cwd, 'libexec/%s/%s' % (plf[1], luajit_exe)))

        win32_files = dict([['ext/lib/%s/%s.dll' % (plf[0], lib), 'lib/%s/%s.dll' % (plf[1], lib)] for lib in ['OpenAL32', 'wrap_oal'] for plf in [['win32', 'x86-win32'], ['x86_64-win32', 'x86_64-win32']]])
        macos_files = dict([['ext/lib/%s/lib%s.dylib' % (plf[0], lib), 'lib/%s/lib%s.dylib' % (plf[1], lib)] for lib in [] for plf in [['x86_64-macos', 'x86_64-macos'], ['arm64-macos', 'arm64-macos']]])
        linux_files = dict([['ext/lib/%s/lib%s.so' % (plf[0], lib), 'lib/%s/lib%s.so' % (plf[1], lib)] for lib in [] for plf in [['x86_64-linux', 'x86_64-linux']]])
        js_files = {}
        android_files = {'share/java/classes.dex': 'lib/classes.dex',
                         'ext/share/java/android.jar': 'lib/android.jar'}
        switch_files = {}
        # This dict is being built up and will eventually be used for copying in the end
        # - "type" - what the files are needed for, for error reporting
        #   - pairs of src-file -> dst-file
        artefacts = {'generic': {'share/java/dlib.jar': 'lib/dlib.jar',
                                 'share/java/modelimporter.jar': 'lib/modelimporter.jar',
                                 'share/builtins.zip': 'lib/builtins.zip',
                                 'lib/%s/%s' % (self.host, texc_name): 'lib/%s/%s' % (self.host, texc_name),
                                 'lib/%s/%s' % (self.host, modelc_name): 'lib/%s/%s' % (self.host, modelc_name)},
                     'android-bundling': android_files,
                     'win32-bundling': win32_files,
                     'js-bundling': js_files,
                     'ios-bundling': {},
                     'osx-bundling': macos_files,
                     'linux-bundling': linux_files,
                     'switch-bundling': switch_files}
        # Add dmengine to 'artefacts' procedurally
        for type, plfs in {'android-bundling': [['armv7-android', 'armv7-android'], ['arm64-android', 'arm64-android']],
                           'win32-bundling': [['win32', 'x86-win32'], ['x86_64-win32', 'x86_64-win32']],
                           'js-bundling': [['js-web', 'js-web'], ['wasm-web', 'wasm-web']],
                           'ios-bundling': [['arm64-ios', 'arm64-ios'], ['x86_64-ios', 'x86_64-ios']],
                           'osx-bundling': [['x86_64-macos', 'x86_64-macos'], ['arm64-macos', 'arm64-macos']],
                           'linux-bundling': [['x86_64-linux', 'x86_64-linux']],
                           'switch-bundling': [['arm64-nx64', 'arm64-nx64']]}.items():
            # plfs is pairs of src-platform -> dst-platform
            for plf in plfs:
                exes = format_exes('dmengine', plf[1]) + format_exes('dmengine_release', plf[1])
                artefacts[type].update(dict([['bin/%s/%s' % (plf[0], exe), 'libexec/%s/%s' % (plf[1], exe)] for exe in exes]))
        # Perform the actual copy, or list which files are missing
        for type, files in artefacts.items():
            m = []
            for src, dst in files.items():
                src_path = join(self.dynamo_home, src)
                if not os.path.exists(src_path):
                    m.append(src_path)
                else:
                    dst_path = join(cwd, dst)
                    self._mkdirs(os.path.dirname(dst_path))
                    self._copy(src_path, dst_path)
            if m:
                add_missing(type, m)
        if missing:
            print('*** NOTE! There are missing artefacts.')
            print(json.dumps(missing, indent=2))

    def build_bob(self):
        cwd = join(self.defold_root, 'com.dynamo.cr/com.dynamo.cr.bob')

        bob_dir = join(self.defold_root, 'com.dynamo.cr/com.dynamo.cr.bob')
        common_dir = join(self.defold_root, 'com.dynamo.cr/com.dynamo.cr.common')

        sha1 = self._git_sha1()
        if os.path.exists(os.path.join(self.dynamo_home, 'archive', sha1)):
            run.env_shell_command(self._form_env(), "./scripts/copy.sh", cwd = bob_dir)
        else:
            self.copy_local_bob_artefacts()

        env = self._form_env()

        ant = join(self.dynamo_home, 'ext/share/ant/bin/ant')
        ant_args = ['-logger', 'org.apache.tools.ant.listener.AnsiColorLogger']
        if self.verbose:
            ant_args += ['-v']

        env['ANT_OPTS'] = '-Dant.logger.defaults=%s/ant-logger-colors.txt' % join(self.defold_root, 'com.dynamo.cr/com.dynamo.cr.bob.test')

        run.command(" ".join([ant, 'clean', 'compile'] + ant_args), cwd = bob_dir, shell = True, env = env)

        run.command(" ".join([ant, 'install'] + ant_args), cwd = bob_dir, shell = True, env = env)

        if not self.skip_tests:
            cwd = join(self.defold_root, 'com.dynamo.cr/com.dynamo.cr.bob.test')
            args = [ant, 'test-clean', 'test'] + ant_args
            run.command(" ".join(args), cwd = cwd, shell = True, env = env, stdout = None)

    def build_sdk_headers(self):
        # Used to provide a small sized bundle with the headers for any C++ auto completion tools

        # Step 1: Generate the package
        filename = 'defoldsdk_headers.zip'
        headers_path = join(self.dynamo_home, filename)
        self._package_platform_sdk_headers(headers_path)

        # Step 2: Upload the package
        sha1 = self._git_sha1()

        sdkurl = join(sha1, 'engine').replace('\\', '/')
        self.upload_to_archive(headers_path, f'{sdkurl}/{filename}')

    def build_sdk(self):
        tempdir = tempfile.mkdtemp() # where the sdk ends up

        sha1 = self._git_sha1()
        u = urlparse(self.get_archive_path())
        bucket = s3.get_bucket(u.netloc)

        root = urlparse(self.get_archive_path()).path[1:]
        base_prefix = os.path.join(root, sha1)

        platforms = None
        # when we build the sdk in a private repo we only include the private platforms
        if build_private.is_repo_private():
            platforms = build_private.get_target_platforms()
        else:
            platforms = get_target_platforms()
            # Since we usually want to use the scripts in this package on a linux machine, we'll unpack
            # it last, in order to preserve unix line endings in the files
            if 'x86_64-linux' in platforms:
                platforms.remove('x86_64-linux')
                platforms.append('x86_64-linux')

        for platform in platforms:
            prefix = os.path.join(base_prefix, 'engine', platform, 'defoldsdk.zip')
            entry = bucket.get_key(prefix)

            if entry is None:
                raise Exception("Could not find sdk: %s" % prefix)

            platform_sdk_zip = tempfile.NamedTemporaryFile(delete = False)
            print ("Downloading", entry.key)
            entry.get_contents_to_filename(platform_sdk_zip.name)
            print ("Downloaded", entry.key, "to", platform_sdk_zip.name)

            self._extract_zip(platform_sdk_zip.name, tempdir)
            print ("Extracted", platform_sdk_zip.name, "to", tempdir)

            os.unlink(platform_sdk_zip.name)
            print ("")

        # Due to an issue with how the attributes are preserved, let's go through the bin/ folders
        # and set the flags explicitly
        for root, dirs, files in os.walk(tempdir):
            for f in files:
                p = os.path.join(root, f)
                if '/bin/' in p:
                    os.chmod(p, 0o755)
                    st = os.stat(p)

        treepath = os.path.join(tempdir, 'defoldsdk')
        sdkpath = self._ziptree(treepath, directory=tempdir)
        print ("Packaged defold sdk from", tempdir, "to", sdkpath)

        sdkurl = join(sha1, 'engine').replace('\\', '/')
        self.upload_to_archive(sdkpath, '%s/defoldsdk.zip' % sdkurl)

        shutil.rmtree(tempdir)
        print ("Removed", tempdir)

    def build_docs(self):
        skip_tests = '--skip-tests' if self.skip_tests or self.target_platform != self.host else ''
        self._log('Building API docs')
        cwd = join(self.defold_root, 'engine/docs')
        cmd = '%s %s/ext/bin/waf configure --prefix=%s %s distclean configure build install' % (self.get_python(), self.dynamo_home, self.dynamo_home, skip_tests)
        run.env_command(self._form_env(), cmd.split() + self.waf_options, cwd = cwd)
        with open(join(self.dynamo_home, 'share', 'ref-doc.zip'), 'wb') as f:
            self._ziptree(join(self.dynamo_home, 'share', 'doc'), outfile = f, directory = join(self.dynamo_home, 'share'))


# ------------------------------------------------------------
# BEGIN: EDITOR 2
#
    def download_editor2(self):
        if not self.channel:
            raise Exception('No channel provided when downloading the editor')

        editor_filename = "Defold-%s.zip" % self.target_platform
        editor_path = join(self.defold_root, 'editor', 'target', 'editor', editor_filename)

        s3_path = join(self._git_sha1(), self.channel, 'editor2', editor_filename)
        self.download_from_archive(s3_path, editor_path)

    def archive_editor2(self):
        if not self.channel:
            raise Exception('No channel provided when archiving the editor')

        sha1 = self._git_sha1()
        full_archive_path = join(sha1, self.channel, 'editor2')

        zip_file = "Defold-%s.zip" % self.target_platform
        dmg_file = "Defold-%s.dmg" % self.target_platform
        zip_path = join(self.defold_root, 'editor', 'target', 'editor', zip_file)
        dmg_path = join(self.defold_root, 'editor', 'target', 'editor', dmg_file)
        if os.path.exists(zip_path): self.upload_to_archive(zip_path, '%s/%s' % (full_archive_path, zip_file))
        if os.path.exists(dmg_path): self.upload_to_archive(dmg_path, '%s/%s' % (full_archive_path, dmg_file))
        self.wait_uploads()

    def run_editor_script(self, cmd):
        cwd = join(self.defold_root, 'editor')
        run.env_command(self._form_env(), cmd, cwd = cwd)

    def build_editor2(self):
        cmd = [self.get_python(), './scripts/bundle.py',
               '--engine-artifacts=%s' % self.engine_artifacts,
               '--archive-domain=%s' % self.archive_domain,
               'build']

        if self.skip_tests:
            cmd.append("--skip-tests")

        self.run_editor_script(cmd)

    def bundle_editor2(self):
        if not self.channel:
            raise Exception('No channel provided when bundling the editor')

        cmd = [self.get_python(), './scripts/bundle.py',
               '--platform=%s' % self.target_platform,
               '--version=%s' % self.version,
               '--channel=%s' % self.channel,
               '--engine-artifacts=%s' % self.engine_artifacts,
               '--archive-domain=%s' % self.archive_domain,
               'bundle']
        self.run_editor_script(cmd)

    def sign_editor2(self):
        editor_bundle_dir = join(self.defold_root, 'editor', 'target', 'editor')
        cmd = [self.get_python(), './scripts/bundle.py',
               '--platform=%s' % self.target_platform,
               '--bundle-dir=%s' % editor_bundle_dir,
               '--archive-domain=%s' % self.archive_domain,
               'sign']
        if self.skip_codesign:
            cmd.append('--skip-codesign')
        else:
            if self.gcloud_keyname:
                cmd.append('--gcloud-keyname=%s' % self.gcloud_keyname)
            if self.gcloud_certfile:
                cmd.append("--gcloud-certfile=%s" % self.gcloud_certfile)
            if self.gcloud_keyfile:
                cmd.append("--gcloud-keyfile=%s" % self.gcloud_keyfile)
            if self.gcloud_location:
                cmd.append("--gcloud-location=%s" % self.gcloud_location)
            if self.gcloud_projectid:
                cmd.append("--gcloud-projectid=%s" % self.gcloud_projectid)
            if self.gcloud_keyringname:
                cmd.append("--gcloud-keyringname=%s" % self.gcloud_keyringname)
            if self.codesigning_identity:
                cmd.append('--codesigning-identity="%s"' % self.codesigning_identity)
        self.run_editor_script(cmd)

    def notarize_editor2(self):
        if self.target_platform not in ('x86_64-macos', 'arm64-macos'):
            return

        editor_bundle_dir = join(self.defold_root, 'editor', 'target', 'editor')
        # create dmg installer
        cmd = ['./scripts/bundle.py',
               '--platform=%s' % self.target_platform,
               '--bundle-dir=%s' % editor_bundle_dir,
               '--archive-domain=%s' % self.archive_domain,
               'installer']
        if self.skip_codesign:
            cmd.append('--skip-codesign')
        else:
            if self.codesigning_identity:
                cmd.append('--codesigning-identity="%s"' % self.codesigning_identity)
        self.run_editor_script(cmd)

        # notarize dmg
        editor_dmg = join(editor_bundle_dir, 'Defold-%s.dmg' % self.target_platform)
        cmd = ['./scripts/notarize.py',
               editor_dmg,
               self.notarization_username,
               self.notarization_password,
               self.notarization_itc_provider]
        self.run_editor_script(cmd)
#
# END: EDITOR 2
# ------------------------------------------------------------


    def bump(self):
        sha1 = self._git_sha1()

        with open('VERSION', 'r') as f:
            current = f.readlines()[0].strip()

        if self.set_version:
            new_version = self.set_version
        else:
            lst = [int(x) for x in current.split('.')]
            lst[-1] += 1
            new_version = '.'.join(map(str, lst))

        with open('VERSION', 'w') as f:
            f.write(new_version)

        print ('Bumping engine version from %s to %s' % (current, new_version))
        print ('Review changes and commit')

    def save_env(self):
        if not self.save_env_path:
            self._log("No --save-env-path set when trying to save environment export")
            return

        env = self._form_env()
        res = ""
        for key in env:
            if bool(re.match('^[a-zA-Z0-9_]+$', key)):
                res = res + ("export %s='%s'\n" % (key, env[key]))
        with open(self.save_env_path, "w") as f:
            f.write(res)

    def find_and_set_java_home(self):
        cmd = ['java', '-XshowSettings:properties', '-version']
        process = subprocess.Popen(cmd, stdout = subprocess.PIPE, stderr = subprocess.PIPE, shell = False)
        output = process.communicate()[1]

        lines = output.decode("utf-8").replace('\r', '').split('\n')

        for line in lines:
            line = line.strip()

            if 'java.home' in line:
                tokens = line.split(' = ')
                java_home = tokens[1].strip()
                os.environ['JAVA_HOME'] = java_home


    def shell(self):
        print ('Setting up shell with DYNAMO_HOME, PATH, JAVA_HOME, ANDROID_HOME and LD_LIBRARY_PATH/DYLD_LIBRARY_PATH (where applicable) set')
        if "win32" in self.host:
            preexec_fn = None
        else:
            preexec_fn = self.check_ems

        self.find_and_set_java_home()

        args = [SHELL, '-l']

        process = subprocess.Popen(args, env=self._form_env(), shell=True)
        output = process.communicate()[0]

        if process.returncode != 0:
            self._log(str(output, encoding='utf-8'))
            sys.exit(process.returncode)

# ------------------------------------------------------------
# BEGIN: RELEASE
#
    def compose_tag_name(self, version, channel):
        if channel and channel != 'stable':
            channel = '-' + channel
        else:
            channel = ''

        suffix = build_private.get_tag_suffix() # E.g. '' or 'switch'
        if suffix:
            suffix = '-' + suffix

        return '%s%s%s' % (version, channel, suffix)

    def create_tag(self):
        if self.channel is None:
            self._log("No channel specified!")
            sys.exit(1)

        is_stable = self.channel == 'stable'
        channel = '' if is_stable else self.channel
        msg = 'Release %s%s%s' % (self.version, '' if is_stable else ' - ', channel)

        tag_name = self.compose_tag_name(self.version, self.channel)

        cmd = 'git tag -f -a %s -m "%s"' % (tag_name, msg)

        # E.g.
        #   git tag -f -a 1.2.184 -m "Release 1.2.184" <- stable
        #   git tag -f -a 1.2.184-alpha -m "Release 1.2.184 - alpha"
        run.shell_command(cmd)
        return tag_name

    def push_tag(self, tag):
        cmd = 'git push -f origin %s' % tag
        run.shell_command(cmd)

    def _release_web_pages(self, releases):
        # We handle the stable channel seperately, since we want it to point
        # to the editor-dev release (which uses the latest stable engine).
        editor_channel = None
        if self.channel == "stable":
            editor_channel = "editor-alpha"
        else:
            editor_channel = self.channel or "stable"

        u = urlparse(self.get_archive_path())
        hostname = u.hostname
        bucket = s3.get_bucket(hostname)

        editor_archive_path = urlparse(self.get_archive_path(editor_channel)).path

        release_sha1 = releases[0]['sha1']

        html = None;
        with open(os.path.join("scripts", "resources", "downloads.html"), 'r') as file:
            html = file.read()

        # NOTE: We upload index.html to /CHANNEL/index.html
        # The root-index, /index.html, redirects to /stable/index.html
        self._log('Uploading %s/index.html' % self.channel)

        key = bucket.new_key('%s/index.html' % self.channel)
        key.content_type = 'text/html'
        key.set_contents_from_string(html)

        self._log('Uploading %s/info.json' % self.channel)
        key = bucket.new_key('%s/info.json' % self.channel)
        key.content_type = 'application/json'
        key.set_contents_from_string(json.dumps({'version': self.version,
                                                 'sha1' : release_sha1}))

        # Editor update-v4.json
        key_v4 = bucket.new_key('editor2/channels/%s/update-v4.json' % self.channel)
        key_v4.content_type = 'application/json'
        self._log("Updating channel '%s' for update-v4.json: %s" % (self.channel, key_v4))
        key_v4.set_contents_from_string(json.dumps({'sha1': release_sha1}))

        # Set redirect urls so the editor can always be downloaded without knowing the latest sha1.
        # Used by www.defold.com/download
        # For example;
        #   redirect: /editor2/channels/editor-alpha/Defold-x86_64-macos.dmg -> /archive/<sha1>/editor-alpha/Defold-x86_64-macos.dmg
        for name in ['Defold-arm64-macos.dmg', 'Defold-x86_64-macos.dmg', 'Defold-x86_64-win32.zip', 'Defold-x86_64-linux.zip']:
            key_name = 'editor2/channels/%s/%s' % (editor_channel, name)
            redirect = '%s/%s/%s/editor2/%s' % (editor_archive_path, release_sha1, editor_channel, name)
            self._log('Creating link from %s -> %s' % (key_name, redirect))
            key = bucket.new_key(key_name)
            key.set_redirect(redirect)

    def _get_tag_pattern_from_tag_name(self, channel, tag_name):
        # NOTE: Each of the main branches has a channel (stable, beta and alpha)
        #       and each of them have their separate tag patterns ("1.2.183" vs "1.2.183-beta"/"1.2.183-alpha")
        channel_pattern = ''
        if channel != 'stable':
            channel_pattern = '-' + channel
        platform_pattern = build_private.get_tag_suffix() # E.g. '' or 'switch'
        if platform_pattern:
            platform_pattern = '-' + platform_pattern

        # Example tags:
        #   1.2.184, 1.2.184-alpha, 1.2.184-beta
        #   1.2.184-switch, 1.2.184-alpha-switch, 1.2.184-beta-switch
        return r"(\d+\.\d+\.\d+%s)$" % (channel_pattern + platform_pattern)

    def _get_github_release_body(self):
        engine_channel = None
        editor_channel = None
        engine_sha1 = None
        editor_sha1 = None
        if self.channel in ('stable','beta'):
            engine_sha1 = self._git_sha1()

        elif self.channel in ('editor-alpha',):
            engine_channel = 'stable'
            editor_channel = self.channel
            editor_sha1 = self._git_sha1()
            engine_sha1 = self._git_sha1(self.version) # engine version

        else:
            engine_sha1 = self._git_sha1()
            engine_channel = self.channel
            editor_channel = self.channel

        if not editor_sha1:
            editor_sha1 = engine_sha1

        body  = "Defold version %s\n" % self.version
        body += "Engine channel=%s sha1: %s\n" % (engine_channel, engine_sha1)
        body += "Editor channel=%s sha1: %s\n" % (editor_channel, editor_sha1)
        body += "date = %s" % datetime.now().strftime("%Y-%m-%d %H:%M:%S")
        return body

    def release(self):
        """ This step creates a tag using the channel name
        * It will update the webpage on d.defold.com (or DM_ARCHIVE_PATH)
        * It will update the releases in the target repository
        """
        if self.channel is None:
            self._log("No channel specified!")
            sys.exit(0)

        if run.shell_command('git config -l').find('remote.origin.url') != -1 and os.environ.get('GITHUB_WORKFLOW', None) is None:
            # NOTE: Only run fetch when we have a configured remote branch.
            # When running on buildbot we don't but fetching should not be required either
            # as we're already up-to-date
            self._log('Running git fetch to get latest tags and refs...')
            run.shell_command('git fetch')

        # Create or update the tag for engine releases
        tag_name = None
        is_editor_branch = False
        engine_channel = None
        editor_channel = None
        prerelease = True
        if self.channel in ('stable', 'beta', 'alpha'):
            engine_channel = self.channel
            editor_channel = self.channel
            prerelease = self.channel in ('alpha',)
            tag_name = self.create_tag()
            self.push_tag(tag_name)

        elif self.channel in ('editor-alpha',):
            # We update the stable release with new editor builds
            engine_channel = 'stable'
            editor_channel = self.channel
            prerelease = False
            tag_name = self.compose_tag_name(self.version, engine_channel)
            is_editor_branch = True

        if tag_name is not None and not is_editor_branch:
            pattern = self._get_tag_pattern_from_tag_name(self.channel, tag_name)
            releases = s3.get_tagged_releases(self.get_archive_path(), pattern, num_releases=1)
        else:
            releases = [s3.get_single_release(self.get_archive_path(), self.version, self._git_sha1())]

        if not releases:
            self._log('Unable to find any releases')
            sys.exit(1)

        release_sha1 = releases[0]['sha1']

        if sys.stdin.isatty():
            sys.stdout.write('Release %s with SHA1 %s to channel %s? [y/n]: ' % (self.version, release_sha1, self.channel))
            sys.stdout.flush()
            response = sys.stdin.readline()
            if response[0] != 'y':
                return

        # Only release the web pages for the public repo
        if not build_private.is_repo_private():
            self._release_web_pages(releases);

        # Release to github as well
        if tag_name:
            # only allowed anyways with a github token
            body = self._get_github_release_body()
            release_name = 'v%s - %s' % (self.version, engine_channel or self.channel)
            release_to_github.release(self, tag_name, release_sha1, releases[0], release_name=release_name, body=body, prerelease=prerelease, editor_only=is_editor_branch)

        # Release to steam for stable only
        # if tag_name and (self.channel == 'editor-alpha'):
        #     self.release_to_steam()

    # E.g. use with ./scripts/build.py release_to_github --github-token=$CITOKEN --channel=editor-alpha
    # on a branch with the correct sha1 (e.g. beta or editor-dev)
    def release_to_github(self):
        engine_channel = None
        release_sha1 = None
        is_editor_branch = False
        prerelease = True
        if self.channel in ('editor-alpha',):
            engine_channel = 'stable'
            is_editor_branch = True
            prerelease = False
            release_sha1 = self._git_sha1()
        else:
            release_sha1 = self._git_sha1(self.version) # engine version
            if self.channel in ('stable', 'beta'):
                prerelease = False

        tag_name = self.compose_tag_name(self.version, engine_channel or self.channel)

        if tag_name is not None and not is_editor_branch:
            pattern = self._get_tag_pattern_from_tag_name(self.channel, tag_name)
            releases = s3.get_tagged_releases(self.get_archive_path(), pattern, num_releases=1)
        else:
            # e.g. editor-dev releases
            releases = [s3.get_single_release(self.get_archive_path(), self.version, self._git_sha1())]

        body = self._get_github_release_body()
        release_name = 'v%s - %s' % (self.version, engine_channel or self.channel)

        release_to_github.release(self, tag_name, release_sha1, releases[0], release_name=release_name, body=body, prerelease=prerelease, editor_only=is_editor_branch)


    # Use with ./scripts/build.py release_to_steam --version=1.4.8
    def release_to_steam(self):
        editor_channel = "editor-alpha"
        engine_channel = "stable"
        tag_name = self.compose_tag_name(self.version, engine_channel)
        archive_path = self.get_archive_path(editor_channel)
        release = s3.get_single_release(archive_path, tag_name)
        release_to_steam.release(self, tag_name, release)

#
# END: RELEASE
# ------------------------------------------------------------

    def sync_archive(self):
        u = urlparse(self.get_archive_path())
        bucket_name = u.hostname
        bucket = s3.get_bucket(bucket_name)

        local_dir = os.path.join(self.dynamo_home, 'archive')
        self._mkdirs(local_dir)

        if not self.thread_pool:
            self.thread_pool = ThreadPool(8)

        def download(key, path):
            self._log('s3://%s/%s -> %s' % (bucket_name, key.name, path))
            key.get_contents_to_filename(path)

        futures = []
        sha1 = self._git_sha1()
        # Only s3 is supported (scp is deprecated)
        # The pattern is used to filter out:
        # * Editor files
        # * Defold SDK files
        # * launcher files, used to launch editor2
        pattern = re.compile(r'(^|/)editor(2)*/|/defoldsdk\.zip$|/launcher(\.exe)*$')
        prefix = s3.get_archive_prefix(self.get_archive_path(), self._git_sha1())
        for key in bucket.list(prefix = prefix):
            rel = os.path.relpath(key.name, prefix)

            if not pattern.search(rel):
                p = os.path.join(local_dir, sha1, rel)
                self._mkdirs(os.path.dirname(p))
                f = Future(self.thread_pool, download, key, p)
                futures.append(f)

        for f in futures:
            f()

# ------------------------------------------------------------
# BEGIN: SMOKE TEST
#
    def _download_editor2(self, channel, sha1):
        bundles = {
            'arm64-macos': 'Defold-arm64-macos.dmg',
            'x86_64-macos': 'Defold-x86_64-macos.dmg',
            'x86_64-linux' : 'Defold-x86_64-linux.zip',
            'x86_64-win32' : 'Defold-x86_64-win32.zip'
        }
        host = get_host_platform()
        bundle = bundles.get(host)
        if bundle:
            url = join(self.get_archive_path(), sha1, channel, 'editor2', bundle).replace("s3", "https").replace("\\", "/")
            path = self._download(url)
            return path
        else:
            print("No editor2 bundle found for %s" % host)
            return None

    def _install_editor2(self, path):
        host = get_host_platform()
        install_path = join('tmp', 'smoke_test')
        if 'macos' in host:
            out = run.command(['hdiutil', 'attach', path])
            print("cmd:" + out)
            last = [l2 for l2 in (l1.strip() for l1 in out.split('\n')) if l2][-1]
            words = last.split()
            fs = words[0]
            volume = words[-1]
            install_path = join(install_path, 'Defold.app')
            self._copy_tree(join(volume, 'Defold.app'), install_path)
            result = {'volume': volume,
                      'fs': fs,
                      'install_path': install_path,
                      'resources_path': join('Defold.app', 'Contents', 'Resources'),
                      'config': join(install_path, 'Contents', 'Resources', 'config')}
            return result
        else:
            if 'win32' in host or 'linux' in host:
                self._extract_zip(path, install_path)
            else:
                self._extract(path, install_path)
            install_path = join(install_path, 'Defold')
            result = {'install_path': install_path,
                      'resources_path': 'Defold',
                      'config': join(install_path, 'config')}
            return result

    def _uninstall_editor2(self, info):
        host = get_host_platform()
        shutil.rmtree(info['install_path'])
        if 'macos' in host:
            out = run.command(['hdiutil', 'detach', info['fs']])

    def _get_config(self, config, section, option, overrides):
        combined = '%s.%s' % (section, option)
        if combined in overrides:
            return overrides[combined]
        if section == 'bootstrap' and option == 'resourcespath':
            return '.'
        v = config.get(section, option)
        m = re.search(r"\${(\w+).(\w+)}", v)
        while m:
            s = m.group(1)
            o = m.group(2)
            v = re.sub(r"\${(\w+).(\w+)}", self._get_config(config, s, o, overrides), v, 1)
            m = re.search(r"\${(\w+).(\w+)}", v)
        return v

    def smoke_test(self):
        sha1 = self._git_sha1()
        cwd = join('tmp', 'smoke_test')
        if os.path.exists(cwd):
            shutil.rmtree(cwd)
        path = self._download_editor2(self.channel, sha1)
        info = self._install_editor2(path)
        config = ConfigParser()
        config.read(info['config'])
        overrides = {'bootstrap.resourcespath': info['resources_path']}
        jdk = 'jdk-17.0.5+8'
        host = get_host_platform()
        if 'win32' in host:
            java = join('Defold', 'packages', jdk, 'bin', 'java.exe')
        elif 'linux' in host:
            run.command(['chmod', '-R', '755', 'tmp/smoke_test/Defold'])
            java = join('Defold', 'packages', jdk, 'bin', 'java')
        else:
            java = join('Defold.app', 'Contents', 'Resources', 'packages', jdk, 'bin', 'java')
        jar = self._get_config(config, 'launcher', 'jar', overrides)
        vmargs = self._get_config(config, 'launcher', 'vmargs', overrides).split(',') + ['-Ddefold.log.dir=.', '-Ddefold.smoke.log=true']
        vmargs = filter(lambda x: not str.startswith(x, '-Ddefold.update.url='), vmargs)
        main = self._get_config(config, 'launcher', 'main', overrides)
        game_project = '../../editor/test/resources/geometry_wars/game.project'
        args = [java, '-cp', jar] + vmargs + [main, '--preferences=../../editor/test/resources/smoke_test_prefs.json', game_project]
        robot_jar = '%s/ext/share/java/defold-robot.jar' % self.dynamo_home
        robot_args = [java, '-jar', robot_jar, '-s', '../../share/smoke-test.edn', '-o', 'result']
        origdir = os.getcwd()
        origcwd = cwd
        if 'win32' in host:
            os.chdir(cwd)
            cwd = '.'
        print('Running robot: %s' % robot_args)
        robot_proc = subprocess.Popen(robot_args, cwd = cwd, stdout = subprocess.PIPE, stderr = subprocess.PIPE, shell = False)
        time.sleep(2)
        self._log('Running editor: %s' % args)
        ed_proc = subprocess.Popen(args, cwd = cwd, shell = False)
        os.chdir(origdir)
        cwd = origcwd
        output = robot_proc.communicate()[0]
        if ed_proc.poll() == None:
            ed_proc.terminate()
            ed_proc.wait()
        self._uninstall_editor2(info)

        result_archive_path = '/'.join(['int.d.defold.com', 'archive', sha1, self.channel, 'editor2', 'smoke_test'])
        def _findwebfiles(libdir):
            paths = os.listdir(libdir)
            paths = [os.path.join(libdir, x) for x in paths if os.path.splitext(x)[1] in ('.html', '.css', '.png')]
            return paths
        for f in _findwebfiles(join(cwd, 'result')):
            self.upload_to_s3(f, 's3://%s/%s' % (result_archive_path, basename(f)))
        self.wait_uploads()
        self._log('Log: https://s3-eu-west-1.amazonaws.com/%s/index.html' % (result_archive_path))

        if robot_proc.returncode != 0:
            sys.exit(robot_proc.returncode)
        return True

    def local_smoke(self):
        host = get_host_platform()
        cwd = './editor'
        if os.path.exists('editor/log.txt'):
            os.remove('editor/log.txt')
        game_project = 'test/resources/geometry_wars/game.project'
        args = ['./scripts/lein', 'with-profile', '+smoke-test', 'run', game_project]
        robot_jar = '../defold-robot/target/defold-robot-0.7.0-standalone.jar'
        robot_args = ['java', '-jar', robot_jar, '-s', '../share/smoke-test.edn', '-o', 'local_smoke_result']
        origdir = os.getcwd()
        origcwd = cwd
        if 'win32' in host:
            os.chdir(cwd)
            args = ['sh'] + args
            cwd = '.'
        print('Running robot: %s' % robot_args)
        robot_proc = subprocess.Popen(robot_args, cwd = cwd, stdout = subprocess.PIPE, stderr = subprocess.PIPE, shell = False)
        time.sleep(2)
        self._log('Running editor: %s' % args)
        ed_proc = subprocess.Popen(args, cwd = cwd, shell = False)
        os.chdir(origdir)
        cwd = origcwd
        output = robot_proc.communicate()[0]
        if ed_proc.poll() == None:
            ed_proc.terminate()
            ed_proc.wait()
        if robot_proc.returncode != 0:
            sys.exit(robot_proc.returncode)
        return True
#
# END: SMOKE TEST
# ------------------------------------------------------------
    def get_archive_path(self, channel=None):
        if channel is None:
            channel = self.channel
        assert(type(channel) == str)
        return join(self.archive_path, channel)

    def get_archive_redirect_key(self, url):
        old_url = url.replace(self.get_archive_path().replace("\\", "/"), self.archive_path)
        u = urlparse(old_url)
        return u.path

    def download_from_archive(self, src_path, dst_file):
        url = join(self.get_archive_path(), src_path)
        self.download_from_s3(dst_file, url)


    def upload_to_archive(self, src_file, dst_path):
        url = join(self.get_archive_path(), dst_path).replace("\\", "/")
        self._log("Uploading %s -> %s" % (src_file, url))
        self.upload_to_s3(src_file, url)

        # create redirect so that the old s3 paths still work
        # s3://d.defold.com/archive/channel/sha1/engine/* -> http://d.defold.com/archive/sha1/engine/*
        bucket = s3.get_bucket(urlparse(url).netloc)
        redirect_key = self.get_archive_redirect_key(url)
        redirect_url = url.replace("s3://", "http://")
        key = bucket.new_key(redirect_key)
        key.set_redirect(redirect_url)
        self._log("Redirecting %s -> %s : %s" % (url, redirect_key, redirect_url))

    def download_from_s3(self, path, url):
        url = url.replace('\\', '/')
        self._log('Downloading %s -> %s' % (url, path))
        u = urlparse(url)

        if u.scheme == 's3':
            self._mkdirs(os.path.dirname(path))
            from boto.s3.key import Key

            bucket = s3.get_bucket(u.netloc)
            k = Key(bucket)
            k.key = u.path
            k.get_contents_to_filename(path)
            self._log('Downloaded %s -> %s' % (url, path))
        else:
            raise Exception('Unsupported url %s' % (url))


    def upload_to_s3(self, path, url):
        url = url.replace('\\', '/')
        self._log('Uploading %s -> %s' % (path, url))

        u = urlparse(url)

        if u.scheme == 's3':
            bucket = s3.get_bucket(u.netloc)

            if not self.thread_pool:
                self.thread_pool = ThreadPool(8)

            p = u.path
            if p[-1] == '/':
                p += basename(path)

            def upload_singlefile():
                key = bucket.new_key(p)
                key.set_contents_from_filename(path)
                self._log('Uploaded %s -> %s' % (path, url))

            def upload_multipart():
                headers = {}
                contenttype, _ = mimetypes.guess_type(path)
                if contenttype is not None:
                    headers['Content-Type'] = contenttype

                mp = bucket.initiate_multipart_upload(p, headers=headers)

                source_size = os.stat(path).st_size
                chunksize = 64 * 1024 * 1024 # 64 MiB
                chunkcount = int(math.ceil(source_size / float(chunksize)))

                def upload_part(filepath, part, offset, size):
                    with open(filepath, 'rb') as fhandle:
                        fhandle.seek(offset)
                        mp.upload_part_from_file(fp=fhandle, part_num=part, size=size)

                _threads = []
                for i in range(chunkcount):
                    part = i + 1
                    offset = i * chunksize
                    remaining = source_size - offset
                    size = min(chunksize, remaining)
                    args = {'filepath': path, 'part': part, 'offset': offset, 'size': size}

                    self._log('Uploading #%d %s -> %s' % (i + 1, path, url))
                    _thread = Thread(target=upload_part, kwargs=args)
                    _threads.append(_thread)
                    _thread.start()

                for i in range(chunkcount):
                    _threads[i].join()
                    self._log('Uploaded #%d %s -> %s' % (i + 1, path, url))

                if len(mp.get_all_parts()) == chunkcount:
                    mp.complete_upload()
                    self._log('Uploaded %s -> %s' % (path, url))
                else:
                    mp.cancel_upload()
                    self._log('Failed to upload %s -> %s' % (path, url))

            f = None
            if sys.platform == 'win32':
                f = Future(self.thread_pool, upload_singlefile)
            else:
                f = Future(self.thread_pool, upload_multipart)
            self.futures.append(f)

        else:
            raise Exception('Unsupported url %s' % (url))

    def wait_uploads(self):
        for f in self.futures:
            f()
        self.futures = []

    def _form_env(self):
        env = os.environ.copy()

        host = self.host

        ld_library_path = 'DYLD_LIBRARY_PATH' if 'macos' in self.host else 'LD_LIBRARY_PATH'
        ld_library_paths = ['%s/lib/%s' % (self.dynamo_home, self.target_platform),
                            '%s/ext/lib/%s' % (self.dynamo_home, self.host)]
        if self.host == 'x86_64-linux':
            ld_library_paths.append('%s/ext/SDKs/linux/%s/%s/lib' % (self.dynamo_home, sdk.PACKAGES_LINUX_CLANG, PACKAGES_TAPI_VERSION))

        env[ld_library_path] = os.path.pathsep.join(ld_library_paths)

        pythonpaths = ['%s/lib/python' % self.dynamo_home,
                      '%s/build_tools' % self.defold,
                      '%s/ext/lib/python' % self.dynamo_home]
        env['PYTHONPATH'] = os.path.pathsep.join(pythonpaths)
        env['PYTHONIOENCODING'] = 'UTF-8'
        env['JAVA_HOME'] = os.environ['JAVA_HOME']

        env['DYNAMO_HOME'] = self.dynamo_home

        env['ANDROID_HOME'] = os.path.join(self.dynamo_home, 'ext', 'SDKs', 'android-sdk')

        go_root = '%s/ext/go/%s/go' % (self.dynamo_home, self.target_platform)

        android_host = self.host
        if 'win32' in android_host:
            android_host = 'windows'
        paths = os.path.pathsep.join(['%s/bin/%s' % (self.dynamo_home, self.target_platform),
                                      '%s/bin' % (self.dynamo_home),
                                      '%s/ext/bin' % self.dynamo_home,
                                      '%s/ext/bin/%s' % (self.dynamo_home, host),
                                      '%s/bin' % go_root,
                                      '%s/platform-tools' % env['ANDROID_HOME'],
                                      '%s/ext/SDKs/%s/toolchains/llvm/prebuilt/%s-x86_64/bin' % (self.dynamo_home,PACKAGES_ANDROID_NDK,android_host)])

        env['PATH'] = paths + os.path.pathsep + env['PATH']

        # This trickery is needed for the bash to properly inherit the PATH that we've set here
        # See /etc/profile for further details
        is_mingw = env.get('MSYSTEM', '') in ('MINGW64',)
        if is_mingw:
            env['ORIGINAL_PATH'] = env['PATH']

        go_paths = os.path.pathsep.join(['%s/go' % self.dynamo_home,
                                         join(self.defold, 'go')])
        env['GOPATH'] = go_paths
        env['GOROOT'] = go_root

        env['MAVEN_OPTS'] = '-Xms256m -Xmx700m -XX:MaxPermSize=1024m'

        # Force 32-bit python 2.7 on darwin.
        env['VERSIONER_PYTHON_PREFER_32_BIT'] = 'yes'
        env['VERSIONER_PYTHON_VERSION'] = '2.7'

        if self.no_colors:
            env['NOCOLOR'] = '1'

        env['EMSCRIPTEN'] = self._form_ems_path()
        env['EM_CACHE'] = join(self.get_ems_dir(), 'emscripten_cache')
        env['EM_CONFIG'] = join(self.get_ems_dir(), '.emscripten')

        xhr2_path = os.path.join(self.dynamo_home, NODE_MODULE_LIB_DIR, 'xhr2', 'package', 'lib')
        if 'NODE_PATH' in env:
            env['NODE_PATH'] = xhr2_path + os.path.pathsep + env['NODE_PATH']
        else:
            env['NODE_PATH'] = xhr2_path

        return env

if __name__ == '__main__':
    boto_path = os.path.normpath(os.path.join(os.path.dirname(os.path.abspath(__file__)), '../packages/boto-2.28.0-py2.7.whl'))
    sys.path.insert(0, boto_path)
    usage = '''usage: %prog [options] command(s)

Commands:
distclean        - Removes the DYNAMO_HOME folder
install_ext      - Install external packages
install_ems      - Install emscripten sdk
install_sdk      - Install sdk
sync_archive     - Sync engine artifacts from S3
activate_ems     - Used when changing to a branch that uses a different version of emscripten SDK (resets ~/.emscripten)
build_engine     - Build engine
archive_engine   - Archive engine (including builtins) to path specified with --archive-path
build_editor2    - Build editor
sign_editor2     - Sign editor
bundle_editor2   - Bundle editor (zip)
archive_editor2  - Archive editor to path specified with --archive-path
download_editor2 - Download editor bundle (zip)
notarize_editor2 - Notarize the macOS version of the editor
build_bob        - Build bob with native libraries included for cross platform deployment
build_bob_light  - Build a lighter version of bob (mostly used for test content during builds)
archive_bob      - Archive bob to path specified with --archive-path
build_docs       - Build documentation
build_builtins   - Build builtin content archive
bump             - Bump version number
release          - Release editor
shell            - Start development shell
smoke_test       - Test editor and engine in combination
local_smoke      - Test run smoke test using local dev environment

Multiple commands can be specified

To pass on arbitrary options to waf: build.py OPTIONS COMMANDS -- WAF_OPTIONS
'''
    parser = optparse.OptionParser(usage)

    parser.add_option('--platform', dest='target_platform',
                      default = None,
                      choices = get_target_platforms(),
                      help = 'Target platform')

    parser.add_option('--skip-tests', dest='skip_tests',
                      action = 'store_true',
                      default = False,
                      help = 'Skip unit-tests. Default is false')

    parser.add_option('--skip-codesign', dest='skip_codesign',
                      action = 'store_true',
                      default = False,
                      help = 'skip code signing (engine and editor). Default is false')

    parser.add_option('--skip-docs', dest='skip_docs',
                      action = 'store_true',
                      default = False,
                      help = 'skip building docs when building the engine. Default is false')

    parser.add_option('--skip-builtins', dest='skip_builtins',
                      action = 'store_true',
                      default = False,
                      help = 'skip building builtins when building the engine. Default is false')

    parser.add_option('--skip-bob-light', dest='skip_bob_light',
                      action = 'store_true',
                      default = False,
                      help = 'skip building bob-light when building the engine. Default is false')

    parser.add_option('--disable-ccache', dest='disable_ccache',
                      action = 'store_true',
                      default = False,
                      help = 'force disable of ccache. Default is false')

    parser.add_option('--no-colors', dest='no_colors',
                      action = 'store_true',
                      default = False,
                      help = 'No color output. Default is color output')

    default_archive_domain = DEFAULT_ARCHIVE_DOMAIN
    parser.add_option('--archive-domain', dest='archive_domain',
                      default = default_archive_domain,
                      help = 'Domain where builds will be archived. Default is %s' % default_archive_domain)

    default_package_path = CDN_PACKAGES_URL
    parser.add_option('--package-path', dest='package_path',
                      default = default_package_path,
                      help = 'Either an url to a file server where the sdk packages are located, or a path to a local folder. Reads $DM_PACKAGES_URL. Default is %s.' % default_package_path)

    parser.add_option('--set-version', dest='set_version',
                      default = None,
                      help = 'Set version explicitily when bumping version')

    parser.add_option('--channel', dest='channel',
                      default = None,
                      help = 'Editor release channel (stable, beta, ...)')

    parser.add_option('--engine-artifacts', dest='engine_artifacts',
                      default = 'auto',
                      help = 'What engine version to bundle the Editor with (auto, dynamo-home, archived, archived-stable or a SHA1)')

    parser.add_option('--save-env-path', dest='save_env_path',
                      default = None,
                      help = 'Save environment variables to a file')

    parser.add_option('--notarization-username', dest='notarization_username',
                      default = None,
                      help = 'Username to use when sending the editor for notarization')

    parser.add_option('--notarization-password', dest='notarization_password',
                      default = None,
                      help = 'Password to use when sending the editor for notarization')

    parser.add_option('--notarization-itc-provider', dest='notarization_itc_provider',
                      default = None,
                      help = 'Optional iTunes Connect provider to use when sending the editor for notarization')

    parser.add_option('--github-token', dest='github_token',
                      default = None,
                      help = 'GitHub authentication token when releasing to GitHub')

    github_release_target_repo = DEFAULT_RELEASE_REPOSITORY
    parser.add_option('--github-target-repo', dest='github_target_repo',
                      default = github_release_target_repo,
                      help = 'GitHub target repo when releasing artefacts. Default is %s' % github_release_target_repo)

    parser.add_option('--github-sha1', dest='github_sha1',
                      default = None,
                      help = 'A specific sha1 to use in github operations')

    parser.add_option('--version', dest='version',
                      default = None,
                      help = 'Version to use instead of from VERSION file')

    parser.add_option('--codesigning-identity', dest='codesigning_identity',
                      default = None,
                      help = 'Codesigning identity for macOS version of the editor')

    parser.add_option('--gcloud-projectid', dest='gcloud_projectid',
<<<<<<< HEAD
                      default = None,
                      help = 'Google Cloud project id where key ring is stored')

    parser.add_option('--gcloud-location', dest='gcloud_location',
                      default = None,
                      help = 'Google cloud region where key ring is located')

    parser.add_option('--gcloud-keyringname', dest='gcloud_keyringname',
                      default = None,
                      help = 'Google Cloud key ring name')

    parser.add_option('--gcloud-keyname', dest='gcloud_keyname',
                      default = None,
                      help = 'Google Cloud key name')

    parser.add_option('--gcloud-certfile', dest='gcloud_certfile',
                      default = None,
                      help = 'Google Cloud certificate chain file')

    parser.add_option('--gcloud-keyfile', dest='gcloud_keyfile',
                      default = None,
=======
                      default = None,
                      help = 'Google Cloud project id where key ring is stored')

    parser.add_option('--gcloud-location', dest='gcloud_location',
                      default = None,
                      help = 'Google cloud region where key ring is located')

    parser.add_option('--gcloud-keyringname', dest='gcloud_keyringname',
                      default = None,
                      help = 'Google Cloud key ring name')

    parser.add_option('--gcloud-keyname', dest='gcloud_keyname',
                      default = None,
                      help = 'Google Cloud key name')

    parser.add_option('--gcloud-certfile', dest='gcloud_certfile',
                      default = None,
                      help = 'Google Cloud certificate chain file')

    parser.add_option('--gcloud-keyfile', dest='gcloud_keyfile',
                      default = None,
>>>>>>> b04b6e74
                      help = 'Google Cloud service account key file')

    parser.add_option('--verbose', dest='verbose',
                      action = 'store_true',
                      default = False,
                      help = 'If used, outputs verbose logging')

    options, all_args = parser.parse_args()

    args = list(filter(lambda x: x[:2] != '--', all_args))
    waf_options = list(filter(lambda x: x[:2] == '--', all_args))

    if len(args) == 0:
        parser.error('No command specified')

    target_platform = options.target_platform
    if not options.target_platform:
        target_platform = get_host_platform()

    c = Configuration(dynamo_home = os.environ.get('DYNAMO_HOME', None),
                      target_platform = target_platform,
                      skip_tests = options.skip_tests,
                      skip_codesign = options.skip_codesign,
                      skip_docs = options.skip_docs,
                      skip_builtins = options.skip_builtins,
                      skip_bob_light = options.skip_bob_light,
                      disable_ccache = options.disable_ccache,
                      no_colors = options.no_colors,
                      archive_domain = options.archive_domain,
                      package_path = options.package_path,
                      set_version = options.set_version,
                      channel = options.channel,
                      engine_artifacts = options.engine_artifacts,
                      waf_options = waf_options,
                      save_env_path = options.save_env_path,
                      notarization_username = options.notarization_username,
                      notarization_password = options.notarization_password,
                      notarization_itc_provider = options.notarization_itc_provider,
                      github_token = options.github_token,
                      github_target_repo = options.github_target_repo,
                      github_sha1 = options.github_sha1,
                      version = options.version,
                      codesigning_identity = options.codesigning_identity,
                      gcloud_projectid = options.gcloud_projectid,
                      gcloud_location = options.gcloud_location,
                      gcloud_keyringname = options.gcloud_keyringname,
                      gcloud_keyname = options.gcloud_keyname,
                      gcloud_certfile = options.gcloud_certfile,
                      gcloud_keyfile = options.gcloud_keyfile,
                      verbose = options.verbose)

    for cmd in args:
        f = getattr(c, cmd, None)
        if not f:
            parser.error('Unknown command %s' % cmd)
        else:
            start = time.time()
            print("Running '%s'" % cmd)
            f()
            c.wait_uploads()
            duration = (time.time() - start)
            print("'%s' completed in %.2f s" % (cmd, duration))

    print('Done')<|MERGE_RESOLUTION|>--- conflicted
+++ resolved
@@ -2314,7 +2314,6 @@
                       help = 'Codesigning identity for macOS version of the editor')
 
     parser.add_option('--gcloud-projectid', dest='gcloud_projectid',
-<<<<<<< HEAD
                       default = None,
                       help = 'Google Cloud project id where key ring is stored')
 
@@ -2336,29 +2335,6 @@
 
     parser.add_option('--gcloud-keyfile', dest='gcloud_keyfile',
                       default = None,
-=======
-                      default = None,
-                      help = 'Google Cloud project id where key ring is stored')
-
-    parser.add_option('--gcloud-location', dest='gcloud_location',
-                      default = None,
-                      help = 'Google cloud region where key ring is located')
-
-    parser.add_option('--gcloud-keyringname', dest='gcloud_keyringname',
-                      default = None,
-                      help = 'Google Cloud key ring name')
-
-    parser.add_option('--gcloud-keyname', dest='gcloud_keyname',
-                      default = None,
-                      help = 'Google Cloud key name')
-
-    parser.add_option('--gcloud-certfile', dest='gcloud_certfile',
-                      default = None,
-                      help = 'Google Cloud certificate chain file')
-
-    parser.add_option('--gcloud-keyfile', dest='gcloud_keyfile',
-                      default = None,
->>>>>>> b04b6e74
                       help = 'Google Cloud service account key file')
 
     parser.add_option('--verbose', dest='verbose',
